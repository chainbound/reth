//! High level network management.
//!
//! The [`NetworkManager`] contains the state of the network as a whole. It controls how connections
//! are handled and keeps track of connections to peers.
//!
//! ## Capabilities
//!
//! The network manages peers depending on their announced capabilities via their RLPx sessions. Most importantly the [Ethereum Wire Protocol](https://github.com/ethereum/devp2p/blob/master/caps/eth.md)(`eth`).
//!
//! ## Overview
//!
//! The [`NetworkManager`] is responsible for advancing the state of the `network`. The `network` is
//! made up of peer-to-peer connections between nodes that are available on the same network.
//! Responsible for peer discovery is ethereum's discovery protocol (discv4, discv5). If the address
//! (IP+port) of our node is published via discovery, remote peers can initiate inbound connections
//! to the local node. Once a (tcp) connection is established, both peers start to authenticate a [RLPx session](https://github.com/ethereum/devp2p/blob/master/rlpx.md) via a handshake. If the handshake was successful, both peers announce their capabilities and are now ready to exchange sub-protocol messages via the RLPx session.

use crate::{
    budget::{DEFAULT_BUDGET_TRY_DRAIN_NETWORK_HANDLE_CHANNEL, DEFAULT_BUDGET_TRY_DRAIN_SWARM},
    config::NetworkConfig,
    discovery::Discovery,
    error::{NetworkError, ServiceKind},
    eth_requests::IncomingEthRequest,
    import::{BlockImport, BlockImportOutcome, BlockValidation},
    listener::ConnectionListener,
    message::{NewBlockMessage, PeerMessage, PeerRequest, PeerRequestSender},
    metrics::{DisconnectMetrics, NetworkMetrics, NETWORK_POOL_TRANSACTIONS_SCOPE},
    network::{NetworkHandle, NetworkHandleMessage},
    peers::{PeersHandle, PeersManager},
    poll_nested_stream_with_budget,
    protocol::IntoRlpxSubProtocol,
    session::SessionManager,
    state::NetworkState,
    swarm::{Swarm, SwarmEvent},
    transactions::NetworkTransactionEvent,
    FetchClient, NetworkBuilder,
};
use futures::{pin_mut, Future, StreamExt};
use parking_lot::Mutex;
use reth_eth_wire::{
    capability::{Capabilities, CapabilityMessage},
    DisconnectReason, EthVersion, Status,
};
use reth_metrics::common::mpsc::UnboundedMeteredSender;
use reth_net_common::bandwidth_meter::BandwidthMeter;
use reth_network_api::ReputationChangeKind;
use reth_primitives::{ForkId, NodeRecord, PeerId};
use reth_provider::{BlockNumReader, BlockReader};
use reth_rpc_types::{EthProtocolInfo, NetworkStatus};
use reth_tasks::shutdown::GracefulShutdown;
use reth_tokio_util::EventListeners;
use secp256k1::SecretKey;
use std::{
    net::SocketAddr,
    pin::Pin,
    sync::{
        atomic::{AtomicU64, AtomicUsize, Ordering},
        Arc,
    },
    task::{Context, Poll},
    time::{Duration, Instant},
};
use tokio::sync::mpsc::{self, error::TrySendError};
use tokio_stream::wrappers::UnboundedReceiverStream;
use tracing::{debug, error, trace, warn};

#[cfg_attr(doc, aquamarine::aquamarine)]
/// Manages the _entire_ state of the network.
///
/// This is an endless [`Future`] that consistently drives the state of the entire network forward.
///
/// The [`NetworkManager`] is the container type for all parts involved with advancing the network.
///
/// include_mmd!("docs/mermaid/network-manager.mmd")
#[derive(Debug)]
#[must_use = "The NetworkManager does nothing unless polled"]
pub struct NetworkManager<C> {
    /// The type that manages the actual network part, which includes connections.
    swarm: Swarm<C>,
    /// Underlying network handle that can be shared.
    handle: NetworkHandle,
    /// Receiver half of the command channel set up between this type and the [`NetworkHandle`]
    from_handle_rx: UnboundedReceiverStream<NetworkHandleMessage>,
    /// Handles block imports according to the `eth` protocol.
    block_import: Box<dyn BlockImport>,
    /// All listeners for high level network events.
    event_listeners: EventListeners<NetworkEvent>,
    /// Sender half to send events to the
    /// [`TransactionsManager`](crate::transactions::TransactionsManager) task, if configured.
    to_transactions_manager: Option<UnboundedMeteredSender<NetworkTransactionEvent>>,
    /// Sender half to send events to the
    /// [`EthRequestHandler`](crate::eth_requests::EthRequestHandler) task, if configured.
    ///
    /// The channel that originally receives and bundles all requests from all sessions is already
    /// bounded. However, since handling an eth request is more I/O intensive than delegating
    /// them from the bounded channel to the eth-request channel, it is possible that this
    /// builds up if the node is flooded with requests.
    ///
    /// Even though nonmalicious requests are relatively cheap, it's possible to craft
    /// body requests with bogus data up until the allowed max message size limit.
    /// Thus, we use a bounded channel here to avoid unbounded build up if the node is flooded with
    /// requests. This channel size is set at
    /// [`ETH_REQUEST_CHANNEL_CAPACITY`](crate::builder::ETH_REQUEST_CHANNEL_CAPACITY)
    to_eth_request_handler: Option<mpsc::Sender<IncomingEthRequest>>,
    /// Tracks the number of active session (connected peers).
    ///
    /// This is updated via internal events and shared via `Arc` with the [`NetworkHandle`]
    /// Updated by the `NetworkWorker` and loaded by the `NetworkService`.
    num_active_peers: Arc<AtomicUsize>,
    /// Metrics for the Network
    metrics: NetworkMetrics,
    /// Disconnect metrics for the Network
    disconnect_metrics: DisconnectMetrics,
}

// === impl NetworkManager ===
impl<C> NetworkManager<C> {
    /// Sets the dedicated channel for events indented for the
    /// [`TransactionsManager`](crate::transactions::TransactionsManager).
    pub fn set_transactions(&mut self, tx: mpsc::UnboundedSender<NetworkTransactionEvent>) {
        self.to_transactions_manager =
            Some(UnboundedMeteredSender::new(tx, NETWORK_POOL_TRANSACTIONS_SCOPE));
    }

    /// Sets the dedicated channel for events indented for the
    /// [`EthRequestHandler`](crate::eth_requests::EthRequestHandler).
    pub fn set_eth_request_handler(&mut self, tx: mpsc::Sender<IncomingEthRequest>) {
        self.to_eth_request_handler = Some(tx);
    }

    /// Adds an additional protocol handler to the RLPx sub-protocol list.
    pub fn add_rlpx_sub_protocol(&mut self, protocol: impl IntoRlpxSubProtocol) {
        self.swarm.add_rlpx_sub_protocol(protocol)
    }

    /// Returns the [`NetworkHandle`] that can be cloned and shared.
    ///
    /// The [`NetworkHandle`] can be used to interact with this [`NetworkManager`]
    pub fn handle(&self) -> &NetworkHandle {
        &self.handle
    }

    /// Returns a shareable reference to the [`BandwidthMeter`] stored
    /// inside of the [`NetworkHandle`]
    pub fn bandwidth_meter(&self) -> &BandwidthMeter {
        self.handle.bandwidth_meter()
    }

    /// Returns the secret key used for authenticating sessions.
    pub fn secret_key(&self) -> SecretKey {
        self.swarm.sessions().secret_key()
    }

    #[inline]
    fn update_poll_metrics(&self, start: Instant, poll_durations: NetworkManagerPollDurations) {
        let metrics = &self.metrics;

        let NetworkManagerPollDurations { acc_network_handle, acc_swarm } = poll_durations;

        // update metrics for whole poll function
        metrics.duration_poll_network_manager.set(start.elapsed().as_secs_f64());
        // update poll metrics for nested items
        metrics.duration_poll_network_handle.set(acc_network_handle.as_secs_f64());
        metrics.duration_poll_swarm.set(acc_swarm.as_secs_f64());
    }
}

impl<C> NetworkManager<C>
where
    C: BlockNumReader,
{
    /// Creates the manager of a new network.
    ///
    /// The [`NetworkManager`] is an endless future that needs to be polled in order to advance the
    /// state of the entire network.
    pub async fn new(config: NetworkConfig<C>) -> Result<Self, NetworkError> {
        let NetworkConfig {
            client,
            secret_key,
            mut discovery_v4_config,
            discovery_addr,
            listener_addr,
            peers_config,
            sessions_config,
            chain_spec,
            block_import,
            network_mode,
            boot_nodes,
            executor,
            hello_message,
            status,
            fork_filter,
            dns_discovery_config,
            extra_protocols,
            tx_gossip_disabled,
            #[cfg(feature = "optimism")]
                optimism_network_config: crate::config::OptimismNetworkConfig { sequencer_endpoint },
            ..
        } = config;

        let peers_manager = PeersManager::new(peers_config);
        let peers_handle = peers_manager.handle();

        let incoming = ConnectionListener::bind(listener_addr).await.map_err(|err| {
            NetworkError::from_io_error(err, ServiceKind::Listener(listener_addr))
        })?;
        let listener_address = Arc::new(Mutex::new(incoming.local_address()));

        discovery_v4_config = discovery_v4_config.map(|mut disc_config| {
            // merge configured boot nodes
            disc_config.bootstrap_nodes.extend(boot_nodes.clone());
            disc_config.add_eip868_pair("eth", status.forkid);
            disc_config
        });

        let discovery =
            Discovery::new(discovery_addr, secret_key, discovery_v4_config, dns_discovery_config)
                .await?;
        // need to retrieve the addr here since provided port could be `0`
        let local_peer_id = discovery.local_id();
        let discv4 = discovery.discv4();

        let num_active_peers = Arc::new(AtomicUsize::new(0));
        let bandwidth_meter: BandwidthMeter = BandwidthMeter::default();

        let sessions = SessionManager::new(
            secret_key,
            sessions_config,
            executor,
            status,
            hello_message,
            fork_filter,
            extra_protocols,
            bandwidth_meter.clone(),
        );

        let state =
            NetworkState::new(client, discovery, peers_manager, Arc::clone(&num_active_peers));

        let swarm = Swarm::new(incoming, sessions, state);

        let (to_manager_tx, from_handle_rx) = mpsc::unbounded_channel();

        let handle = NetworkHandle::new(
            Arc::clone(&num_active_peers),
            listener_address,
            to_manager_tx,
            secret_key,
            local_peer_id,
            peers_handle,
            network_mode,
            bandwidth_meter,
            Arc::new(AtomicU64::new(chain_spec.chain.id())),
            tx_gossip_disabled,
            #[cfg(feature = "optimism")]
            sequencer_endpoint,
            discv4,
        );

        Ok(Self {
            swarm,
            handle,
            from_handle_rx: UnboundedReceiverStream::new(from_handle_rx),
            block_import,
            event_listeners: Default::default(),
            to_transactions_manager: None,
            to_eth_request_handler: None,
            num_active_peers,
            metrics: Default::default(),
            disconnect_metrics: Default::default(),
        })
    }

    /// Create a new [`NetworkManager`] instance and start a [`NetworkBuilder`] to configure all
    /// components of the network
    ///
    /// ```
    /// use reth_network::{config::rng_secret_key, NetworkConfig, NetworkManager};
    /// use reth_primitives::mainnet_nodes;
    /// use reth_provider::test_utils::NoopProvider;
    /// use reth_transaction_pool::TransactionPool;
    /// async fn launch<Pool: TransactionPool>(pool: Pool) {
    ///     // This block provider implementation is used for testing purposes.
    ///     let client = NoopProvider::default();
    ///
    ///     // The key that's used for encrypting sessions and to identify our node.
    ///     let local_key = rng_secret_key();
    ///
    ///     let config =
    ///         NetworkConfig::builder(local_key).boot_nodes(mainnet_nodes()).build(client.clone());
    ///     let transactions_manager_config = config.transactions_manager_config.clone();
    ///
    ///     // create the network instance
    ///     let (handle, network, transactions, request_handler) = NetworkManager::builder(config)
    ///         .await
    ///         .unwrap()
    ///         .transactions(pool, transactions_manager_config)
    ///         .request_handler(client)
    ///         .split_with_handle();
    /// }
    /// ```
    pub async fn builder(
        config: NetworkConfig<C>,
    ) -> Result<NetworkBuilder<C, (), ()>, NetworkError> {
        let network = Self::new(config).await?;
        Ok(network.into_builder())
    }

    /// Create a [`NetworkBuilder`] to configure all components of the network
    pub fn into_builder(self) -> NetworkBuilder<C, (), ()> {
        NetworkBuilder { network: self, transactions: (), request_handler: () }
    }

    /// Returns the [`SocketAddr`] that listens for incoming connections.
    pub fn local_addr(&self) -> SocketAddr {
        self.swarm.listener().local_address()
    }

    /// How many peers we're currently connected to.
    pub fn num_connected_peers(&self) -> usize {
        self.swarm.state().num_active_peers()
    }

    /// Returns the [`PeerId`] used in the network.
    pub fn peer_id(&self) -> &PeerId {
        self.handle.peer_id()
    }

    /// Returns an iterator over all peers in the peer set.
    pub fn all_peers(&self) -> impl Iterator<Item = NodeRecord> + '_ {
        self.swarm.state().peers().iter_peers()
    }

    /// Returns a new [`PeersHandle`] that can be cloned and shared.
    ///
    /// The [`PeersHandle`] can be used to interact with the network's peer set.
    pub fn peers_handle(&self) -> PeersHandle {
        self.swarm.state().peers().handle()
    }

    /// Returns a new [`FetchClient`] that can be cloned and shared.
    ///
    /// The [`FetchClient`] is the entrypoint for sending requests to the network.
    pub fn fetch_client(&self) -> FetchClient {
        self.swarm.state().fetch_client()
    }

    /// Returns the current [`NetworkStatus`] for the local node.
    pub fn status(&self) -> NetworkStatus {
        let sessions = self.swarm.sessions();
        let status = sessions.status();
        let hello_message = sessions.hello_message();

        NetworkStatus {
            client_version: hello_message.client_version,
            protocol_version: hello_message.protocol_version as u64,
            eth_protocol_info: EthProtocolInfo {
                difficulty: status.total_difficulty,
                head: status.blockhash,
                network: status.chain.id(),
                genesis: status.genesis,
                config: Default::default(),
            },
        }
    }

    /// Event hook for an unexpected message from the peer.
    fn on_invalid_message(
        &mut self,
        peer_id: PeerId,
        _capabilities: Arc<Capabilities>,
        _message: CapabilityMessage,
    ) {
        trace!(target: "net", ?peer_id, "received unexpected message");
        self.swarm
            .state_mut()
            .peers_mut()
            .apply_reputation_change(&peer_id, ReputationChangeKind::BadProtocol);
    }

    /// Sends an event to the [`TransactionsManager`](crate::transactions::TransactionsManager) if
    /// configured.
    fn notify_tx_manager(&self, event: NetworkTransactionEvent) {
        if let Some(ref tx) = self.to_transactions_manager {
            let _ = tx.send(event);
        }
    }

    /// Sends an event to the [`EthRequestManager`](crate::eth_requests::EthRequestHandler) if
    /// configured.
    fn delegate_eth_request(&self, event: IncomingEthRequest) {
        if let Some(ref reqs) = self.to_eth_request_handler {
            let _ = reqs.try_send(event).map_err(|e| {
                if let TrySendError::Full(_) = e {
                    debug!(target:"net", "EthRequestHandler channel is full!");
                    self.metrics.total_dropped_eth_requests_at_full_capacity.increment(1);
                }
            });
        }
    }

    /// Handle an incoming request from the peer
    fn on_eth_request(&mut self, peer_id: PeerId, req: PeerRequest) {
        match req {
            PeerRequest::GetBlockHeaders { request, response } => {
                self.delegate_eth_request(IncomingEthRequest::GetBlockHeaders {
                    peer_id,
                    request,
                    response,
                })
            }
            PeerRequest::GetBlockBodies { request, response } => {
                self.delegate_eth_request(IncomingEthRequest::GetBlockBodies {
                    peer_id,
                    request,
                    response,
                })
            }
            PeerRequest::GetNodeData { request, response } => {
                self.delegate_eth_request(IncomingEthRequest::GetNodeData {
                    peer_id,
                    request,
                    response,
                })
            }
            PeerRequest::GetReceipts { request, response } => {
                self.delegate_eth_request(IncomingEthRequest::GetReceipts {
                    peer_id,
                    request,
                    response,
                })
            }
            PeerRequest::GetPooledTransactions { request, response } => {
                self.notify_tx_manager(NetworkTransactionEvent::GetPooledTransactions {
                    peer_id,
                    request,
                    response,
                });
            }
        }
    }

    /// Invoked after a `NewBlock` message from the peer was validated
    fn on_block_import_result(&mut self, outcome: BlockImportOutcome) {
        let BlockImportOutcome { peer, result } = outcome;
        match result {
            Ok(validated_block) => match validated_block {
                BlockValidation::ValidHeader { block } => {
                    self.swarm.state_mut().update_peer_block(&peer, block.hash, block.number());
                    self.swarm.state_mut().announce_new_block(block);
                }
                BlockValidation::ValidBlock { block } => {
                    self.swarm.state_mut().announce_new_block_hash(block);
                }
            },
            Err(_err) => {
                self.swarm
                    .state_mut()
                    .peers_mut()
                    .apply_reputation_change(&peer, ReputationChangeKind::BadBlock);
            }
        }
    }

    /// Enforces [EIP-3675](https://eips.ethereum.org/EIPS/eip-3675#devp2p) consensus rules for the network protocol
    ///
    /// Depending on the mode of the network:
    ///    - disconnect peer if in POS
    ///    - execute the closure if in POW
    fn within_pow_or_disconnect<F>(&mut self, peer_id: PeerId, only_pow: F)
    where
        F: FnOnce(&mut Self),
    {
        // reject message in POS
        if self.handle.mode().is_stake() {
            // connections to peers which send invalid messages should be terminated
            self.swarm
                .sessions_mut()
                .disconnect(peer_id, Some(DisconnectReason::SubprotocolSpecific));
        } else {
            only_pow(self);
        }
    }

    /// Handles a received Message from the peer's session.
    fn on_peer_message(&mut self, peer_id: PeerId, msg: PeerMessage) {
        match msg {
            PeerMessage::NewBlockHashes(hashes) => {
                self.within_pow_or_disconnect(peer_id, |this| {
                    // update peer's state, to track what blocks this peer has seen
                    this.swarm.state_mut().on_new_block_hashes(peer_id, hashes.0)
                })
            }
            PeerMessage::NewBlock(block) => {
                self.within_pow_or_disconnect(peer_id, move |this| {
                    this.swarm.state_mut().on_new_block(peer_id, block.hash);
                    // start block import process
                    this.block_import.on_new_block(peer_id, block);
                });
            }
            PeerMessage::PooledTransactions(msg) => {
                self.notify_tx_manager(NetworkTransactionEvent::IncomingPooledTransactionHashes {
                    peer_id,
                    msg,
                });
            }
            PeerMessage::EthRequest(req) => {
                self.on_eth_request(peer_id, req);
            }
            PeerMessage::ReceivedTransaction(msg) => {
                self.notify_tx_manager(NetworkTransactionEvent::IncomingTransactions {
                    peer_id,
                    msg,
                });
            }
            PeerMessage::SendTransactions(_) => {
                unreachable!("Not emitted by session")
            }
            PeerMessage::Other(other) => {
                debug!(target: "net", message_id=%other.id, "Ignoring unsupported message");
            }
        }
    }

    /// Handler for received messages from a handle
    fn on_handle_message(&mut self, msg: NetworkHandleMessage) {
        match msg {
            NetworkHandleMessage::EventListener(tx) => {
                self.event_listeners.push_listener(tx);
            }
            NetworkHandleMessage::DiscoveryListener(tx) => {
                self.swarm.state_mut().discovery_mut().add_listener(tx);
            }
            NetworkHandleMessage::AnnounceBlock(block, hash) => {
                if self.handle.mode().is_stake() {
                    // See [EIP-3675](https://eips.ethereum.org/EIPS/eip-3675#devp2p)
                    warn!(target: "net", "Peer performed block propagation, but it is not supported in proof of stake (EIP-3675)");
                    return;
                }
                let msg = NewBlockMessage { hash, block: Arc::new(block) };
                self.swarm.state_mut().announce_new_block(msg);
            }
            NetworkHandleMessage::EthRequest { peer_id, request } => {
                self.swarm.sessions_mut().send_message(&peer_id, PeerMessage::EthRequest(request))
            }
            NetworkHandleMessage::SendTransaction { peer_id, msg } => {
                self.swarm.sessions_mut().send_message(&peer_id, PeerMessage::SendTransactions(msg))
            }
            NetworkHandleMessage::SendPooledTransactionHashes { peer_id, msg } => self
                .swarm
                .sessions_mut()
                .send_message(&peer_id, PeerMessage::PooledTransactions(msg)),
            NetworkHandleMessage::AddTrustedPeerId(peer_id) => {
                self.swarm.state_mut().add_trusted_peer_id(peer_id);
            }
            NetworkHandleMessage::AddPeerAddress(peer, kind, addr) => {
                // only add peer if we are not shutting down
                if !self.swarm.is_shutting_down() {
                    self.swarm.state_mut().add_peer_kind(peer, kind, addr);
                }
            }
            NetworkHandleMessage::RemovePeer(peer_id, kind) => {
                self.swarm.state_mut().remove_peer(peer_id, kind);
            }
            NetworkHandleMessage::DisconnectPeer(peer_id, reason) => {
                self.swarm.sessions_mut().disconnect(peer_id, reason);
            }
            NetworkHandleMessage::SetNetworkState(net_state) => {
                // Sets network connection state between Active and Hibernate.
                // If hibernate stops the node to fill new outbound
                // connections, this is beneficial for sync stages that do not require a network
                // connection.
                self.swarm.on_network_state_change(net_state);
            }

            NetworkHandleMessage::Shutdown(tx) => {
                // Set connection status to `Shutdown`. Stops node to accept
                // new incoming connections as well as sending connection requests to newly
                // discovered nodes.
                self.swarm.on_shutdown_requested();
                // Disconnect all active connections
                self.swarm.sessions_mut().disconnect_all(Some(DisconnectReason::ClientQuitting));
                // drop pending connections
                self.swarm.sessions_mut().disconnect_all_pending();
                let _ = tx.send(());
            }
            NetworkHandleMessage::ReputationChange(peer_id, kind) => {
                self.swarm.state_mut().peers_mut().apply_reputation_change(&peer_id, kind);
            }
            NetworkHandleMessage::GetReputationById(peer_id, tx) => {
                let _ = tx.send(self.swarm.state_mut().peers().get_reputation(&peer_id));
            }
            NetworkHandleMessage::FetchClient(tx) => {
                let _ = tx.send(self.fetch_client());
            }
            NetworkHandleMessage::GetStatus(tx) => {
                let _ = tx.send(self.status());
            }
            NetworkHandleMessage::StatusUpdate { head } => {
                if let Some(transition) = self.swarm.sessions_mut().on_status_update(head) {
                    self.swarm.state_mut().update_fork_id(transition.current);
                }
            }
            NetworkHandleMessage::GetPeerInfos(tx) => {
                let _ = tx.send(self.swarm.sessions_mut().get_peer_info());
            }
            NetworkHandleMessage::GetPeerInfoById(peer_id, tx) => {
                let _ = tx.send(self.swarm.sessions_mut().get_peer_info_by_id(peer_id));
            }
            NetworkHandleMessage::GetPeerInfosByIds(peer_ids, tx) => {
                let _ = tx.send(self.swarm.sessions().get_peer_infos_by_ids(peer_ids));
            }
            NetworkHandleMessage::GetPeerInfosByPeerKind(kind, tx) => {
                let peers = self.swarm.state().peers().peers_by_kind(kind);
                let _ = tx.send(self.swarm.sessions().get_peer_infos_by_ids(peers));
            }
            NetworkHandleMessage::AddRlpxSubProtocol(proto) => self.add_rlpx_sub_protocol(proto),
            NetworkHandleMessage::GetTransactionsHandle(tx) => {
                if let Some(ref tx_inner) = self.to_transactions_manager {
                    let _ = tx_inner.send(NetworkTransactionEvent::GetTransactionsHandle(tx));
                } else {
                    let _ = tx.send(None);
                }
            }
        }
    }

    fn on_swarm_event(&mut self, event: SwarmEvent) {
        // handle event
        match event {
            SwarmEvent::ValidMessage { peer_id, message } => self.on_peer_message(peer_id, message),
            SwarmEvent::InvalidCapabilityMessage { peer_id, capabilities, message } => {
                self.on_invalid_message(peer_id, capabilities, message);
                self.metrics.invalid_messages_received.increment(1);
            }
            SwarmEvent::TcpListenerClosed { remote_addr } => {
                trace!(target: "net", ?remote_addr, "TCP listener closed.");
            }
            SwarmEvent::TcpListenerError(err) => {
                trace!(target: "net", %err, "TCP connection error.");
            }
            SwarmEvent::IncomingTcpConnection { remote_addr, session_id } => {
                trace!(target: "net", ?session_id, ?remote_addr, "Incoming connection");
                self.metrics.total_incoming_connections.increment(1);
                self.metrics
                    .incoming_connections
                    .set(self.swarm.state().peers().num_inbound_connections() as f64);
            }
            SwarmEvent::OutgoingTcpConnection { remote_addr, peer_id } => {
                trace!(target: "net", ?remote_addr, ?peer_id, "Starting outbound connection.");
                self.metrics.total_outgoing_connections.increment(1);
                self.update_pending_connection_metrics()
            }
            SwarmEvent::SessionEstablished {
                peer_id,
                remote_addr,
                client_version,
                capabilities,
                version,
                messages,
                status,
                direction,
            } => {
                let total_active = self.num_active_peers.fetch_add(1, Ordering::Relaxed) + 1;
                self.metrics.connected_peers.set(total_active as f64);
                debug!(
                    target: "net",
                    ?remote_addr,
                    %client_version,
                    ?peer_id,
                    ?total_active,
                    kind=%direction,
                    peer_enode=%NodeRecord::new(remote_addr, peer_id),
                    "Session established"
                );

                if direction.is_incoming() {
                    self.swarm
                        .state_mut()
                        .peers_mut()
                        .on_incoming_session_established(peer_id, remote_addr);
                }

                if direction.is_outgoing() {
                    self.swarm.state_mut().peers_mut().on_active_outgoing_established(peer_id);
                }

                self.update_active_connection_metrics();

                self.event_listeners.notify(NetworkEvent::SessionEstablished {
                    peer_id,
                    remote_addr,
                    client_version,
                    capabilities,
                    version,
                    status,
                    messages,
                });
            }
            SwarmEvent::PeerAdded(peer_id) => {
                trace!(target: "net", ?peer_id, "Peer added");
                self.event_listeners.notify(NetworkEvent::PeerAdded(peer_id));
                self.metrics.tracked_peers.set(self.swarm.state().peers().num_known_peers() as f64);
            }
            SwarmEvent::PeerRemoved(peer_id) => {
                trace!(target: "net", ?peer_id, "Peer dropped");
                self.event_listeners.notify(NetworkEvent::PeerRemoved(peer_id));
                self.metrics.tracked_peers.set(self.swarm.state().peers().num_known_peers() as f64);
            }
            SwarmEvent::SessionClosed { peer_id, remote_addr, error } => {
                let total_active = self.num_active_peers.fetch_sub(1, Ordering::Relaxed) - 1;
                self.metrics.connected_peers.set(total_active as f64);
                trace!(
                    target: "net",
                    ?remote_addr,
                    ?peer_id,
                    ?total_active,
                    ?error,
                    "Session disconnected"
                );

                let mut reason = None;
                if let Some(ref err) = error {
                    // If the connection was closed due to an error, we report
                    // the peer
                    self.swarm.state_mut().peers_mut().on_active_session_dropped(
                        &remote_addr,
                        &peer_id,
                        err,
                    );
                    reason = err.as_disconnected();
                } else {
                    // Gracefully disconnected
                    self.swarm.state_mut().peers_mut().on_active_session_gracefully_closed(peer_id);
                }
                self.metrics.closed_sessions.increment(1);
                self.update_active_connection_metrics();

                if let Some(reason) = reason {
                    self.disconnect_metrics.increment(reason);
                }
                self.metrics.backed_off_peers.set(
                        self.swarm
                            .state()
                            .peers()
                            .num_backed_off_peers()
                            .saturating_sub(1)
                            as f64,
                    );
                self.event_listeners.notify(NetworkEvent::SessionClosed { peer_id, reason });
            }
            SwarmEvent::IncomingPendingSessionClosed { remote_addr, error } => {
                trace!(
                    target: "net",
                    ?remote_addr,
                    ?error,
                    "Incoming pending session failed"
                );

                if let Some(ref err) = error {
                    self.swarm
                        .state_mut()
                        .peers_mut()
                        .on_incoming_pending_session_dropped(remote_addr, err);
                    self.metrics.pending_session_failures.increment(1);
                    if let Some(reason) = err.as_disconnected() {
                        self.disconnect_metrics.increment(reason);
                    }
                } else {
                    self.swarm
                        .state_mut()
                        .peers_mut()
                        .on_incoming_pending_session_gracefully_closed();
                }
                self.metrics.closed_sessions.increment(1);
                self.metrics
                    .incoming_connections
                    .set(self.swarm.state().peers().num_inbound_connections() as f64);
                self.metrics.backed_off_peers.set(
                        self.swarm
                            .state()
                            .peers()
                            .num_backed_off_peers()
                            .saturating_sub(1)
                            as f64,
                    );
            }
            SwarmEvent::OutgoingPendingSessionClosed { remote_addr, peer_id, error } => {
                trace!(
                    target: "net",
                    ?remote_addr,
                    ?peer_id,
                    ?error,
                    "Outgoing pending session failed"
                );

                if let Some(ref err) = error {
                    self.swarm.state_mut().peers_mut().on_outgoing_pending_session_dropped(
                        &remote_addr,
                        &peer_id,
                        err,
                    );
                    self.metrics.pending_session_failures.increment(1);
                    if let Some(reason) = err.as_disconnected() {
                        self.disconnect_metrics.increment(reason);
                    }
                } else {
                    self.swarm
                        .state_mut()
                        .peers_mut()
                        .on_outgoing_pending_session_gracefully_closed(&peer_id);
                }
                self.metrics.closed_sessions.increment(1);
                self.update_pending_connection_metrics();

                self.metrics.backed_off_peers.set(
                        self.swarm
                            .state()
                            .peers()
                            .num_backed_off_peers()
                            .saturating_sub(1)
                            as f64,
                    );
            }
            SwarmEvent::OutgoingConnectionError { remote_addr, peer_id, error } => {
                trace!(
                    target: "net",
                    ?remote_addr,
                    ?peer_id,
                    %error,
                    "Outgoing connection error"
                );

                self.swarm.state_mut().peers_mut().on_outgoing_connection_failure(
                    &remote_addr,
                    &peer_id,
                    &error,
                );

                self.metrics.backed_off_peers.set(
                        self.swarm
                            .state()
                            .peers()
                            .num_backed_off_peers()
                            .saturating_sub(1)
                            as f64,
                    );
                self.update_pending_connection_metrics();
            }
            SwarmEvent::BadMessage { peer_id } => {
                self.swarm
                    .state_mut()
                    .peers_mut()
                    .apply_reputation_change(&peer_id, ReputationChangeKind::BadMessage);
                self.metrics.invalid_messages_received.increment(1);
            }
            SwarmEvent::ProtocolBreach { peer_id } => {
                self.swarm
                    .state_mut()
                    .peers_mut()
                    .apply_reputation_change(&peer_id, ReputationChangeKind::BadProtocol);
            }
        }
    }

    /// Updates the metrics for active,established connections
    #[inline]
    fn update_active_connection_metrics(&self) {
        self.metrics
            .incoming_connections
            .set(self.swarm.state().peers().num_inbound_connections() as f64);
        self.metrics
            .outgoing_connections
            .set(self.swarm.state().peers().num_outbound_connections() as f64);
    }

    /// Updates the metrics for pending connections
    #[inline]
    fn update_pending_connection_metrics(&self) {
        self.metrics
            .pending_outgoing_connections
            .set(self.swarm.state().peers().num_pending_outbound_connections() as f64);
        self.metrics
            .total_pending_connections
            .set(self.swarm.sessions().num_pending_connections() as f64);
    }
}

impl<C> NetworkManager<C>
where
    C: BlockReader + Unpin,
{
    /// Drives the [NetworkManager] future until a [GracefulShutdown] signal is received.
    ///
    /// This also run the given function `shutdown_hook` afterwards.
    pub async fn run_until_graceful_shutdown(
        self,
        shutdown: GracefulShutdown,
        shutdown_hook: impl FnOnce(&mut Self),
    ) {
        let network = self;
        pin_mut!(network, shutdown);

        let mut graceful_guard = None;
        tokio::select! {
            _ = &mut network => {},
            guard = shutdown => {
                graceful_guard = Some(guard);
            },
        }

        shutdown_hook(&mut network);
        drop(graceful_guard);
    }
}

impl<C> Future for NetworkManager<C>
where
    C: BlockReader + Unpin,
{
    type Output = ();

    fn poll(self: Pin<&mut Self>, cx: &mut Context<'_>) -> Poll<Self::Output> {
        let start = Instant::now();
        let mut poll_durations = NetworkManagerPollDurations::default();

        let this = self.get_mut();

        // poll new block imports (expected to be a noop for POS)
        while let Poll::Ready(outcome) = this.block_import.poll(cx) {
            this.on_block_import_result(outcome);
        }

<<<<<<< HEAD
        // process incoming messages from a handle
        loop {
            match this.from_handle_rx.poll_next_unpin(cx) {
                Poll::Pending => break,
                Poll::Ready(None) => {
                    // This is only possible if the channel was deliberately closed since we always
                    // have an instance of `NetworkHandle`
                    error!("Network message channel closed.");
                    return Poll::Ready(());
                }
                Poll::Ready(Some(msg)) => this.on_handle_message(msg),
            };
        }

        // This loop drives the entire state of network and does a lot of work.
        // Under heavy load (many messages/events), data may arrive faster than it can be processed
        // (incoming messages/requests -> events), and it is possible that more data has already
        // arrived by the time an internal event is processed. Which could turn this loop into a
        // busy loop.  Without yielding back to the executor, it can starve other tasks waiting on
        // that executor to execute them, or drive underlying resources To prevent this, we
        // preemptively return control when the `budget` is exhausted. The value itself is
        // chosen somewhat arbitrarily, it is high enough so the swarm can make meaningful progress
        // but low enough that this loop does not starve other tasks for too long.
        // If the budget is exhausted we manually yield back control to the (coop) scheduler. This
        // manual yield point should prevent situations where polling appears to be frozen. See also <https://tokio.rs/blog/2020-04-preemption>
        // And tokio's docs on cooperative scheduling <https://docs.rs/tokio/latest/tokio/task/#cooperative-scheduling>
=======
        // These loops drive the entire state of network and does a lot of work. Under heavy load
        // (many messages/events), data may arrive faster than it can be processed (incoming
        // messages/requests -> events), and it is possible that more data has already arrived by
        // the time an internal event is processed. Which could turn this loop into a busy loop.
        // Without yielding back to the executor, it can starve other tasks waiting on that
        // executor to execute them, or drive underlying resources To prevent this, we
        // preemptively return control when the `budget` is exhausted. The value itself is chosen
        // somewhat arbitrarily, it is high enough so the swarm can make meaningful progress but
        // low enough that this loop does not starve other tasks for too long. If the budget is
        // exhausted we manually yield back control to the (coop) scheduler. This manual yield
        // point should prevent situations where polling appears to be frozen. See also
        // <https://tokio.rs/blog/2020-04-preemption> And tokio's docs on cooperative scheduling
        // <https://docs.rs/tokio/latest/tokio/task/#cooperative-scheduling>
>>>>>>> c04dbe6e
        //
        // Testing has shown that this loop naturally reaches the pending state within 1-5
        // iterations in << 100µs in most cases. On average it requires ~50µs, which is inside the
        // range of what's recommended as rule of thumb.
        // <https://ryhl.io/blog/async-what-is-blocking/>
<<<<<<< HEAD
        let mut budget = 1024;

        loop {
            // advance the swarm
            match this.swarm.poll_next_unpin(cx) {
                Poll::Pending | Poll::Ready(None) => break,
                Poll::Ready(Some(event)) => {
                    // handle event
                    match event {
                        SwarmEvent::ValidMessage { peer_id, message } => {
                            this.on_peer_message(peer_id, message)
                        }
                        SwarmEvent::InvalidCapabilityMessage { peer_id, capabilities, message } => {
                            this.on_invalid_message(peer_id, capabilities, message);
                            this.metrics.invalid_messages_received.increment(1);
                        }
                        SwarmEvent::TcpListenerClosed { remote_addr } => {
                            trace!(target: "net", ?remote_addr, "TCP listener closed.");
                        }
                        SwarmEvent::TcpListenerError(err) => {
                            trace!(target: "net", %err, "TCP connection error.");
                        }
                        SwarmEvent::IncomingTcpConnection { remote_addr, session_id } => {
                            trace!(target: "net", ?session_id, ?remote_addr, "Incoming connection");
                            this.metrics.total_incoming_connections.increment(1);
                            this.metrics
                                .incoming_connections
                                .set(this.swarm.state().peers().num_inbound_connections() as f64);
                        }
                        SwarmEvent::OutgoingTcpConnection { remote_addr, peer_id } => {
                            trace!(target: "net", ?remote_addr, ?peer_id, "Starting outbound connection.");
                            this.metrics.total_outgoing_connections.increment(1);
                            this.metrics
                                .outgoing_connections
                                .set(this.swarm.state().peers().num_outbound_connections() as f64);
                        }
                        SwarmEvent::SessionEstablished {
                            peer_id,
                            remote_addr,
                            client_version,
                            capabilities,
                            version,
                            messages,
                            status,
                            direction,
                        } => {
                            let total_active =
                                this.num_active_peers.fetch_add(1, Ordering::Relaxed) + 1;
                            this.metrics.connected_peers.set(total_active as f64);
                            trace!(
                                target: "net",
                                ?remote_addr,
                                %client_version,
                                ?peer_id,
                                ?total_active,
                                kind=%direction,
                                peer_enode=%NodeRecord::new(remote_addr, peer_id),
                                "Session established"
                            );

                            if direction.is_incoming() {
                                this.swarm
                                    .state_mut()
                                    .peers_mut()
                                    .on_incoming_session_established(peer_id, remote_addr);
                            }
                            this.event_listeners.notify(NetworkEvent::SessionEstablished {
                                peer_id,
                                remote_addr,
                                client_version,
                                capabilities,
                                version,
                                status,
                                messages,
                            });
                        }
                        SwarmEvent::PeerAdded(peer_id) => {
                            trace!(target: "net", ?peer_id, "Peer added");
                            this.event_listeners.notify(NetworkEvent::PeerAdded(peer_id));
                            this.metrics
                                .tracked_peers
                                .set(this.swarm.state().peers().num_known_peers() as f64);
                        }
                        SwarmEvent::PeerRemoved(peer_id) => {
                            trace!(target: "net", ?peer_id, "Peer dropped");
                            this.event_listeners.notify(NetworkEvent::PeerRemoved(peer_id));
                            this.metrics
                                .tracked_peers
                                .set(this.swarm.state().peers().num_known_peers() as f64);
                        }
                        SwarmEvent::SessionClosed { peer_id, remote_addr, error } => {
                            let total_active =
                                this.num_active_peers.fetch_sub(1, Ordering::Relaxed) - 1;
                            this.metrics.connected_peers.set(total_active as f64);
                            trace!(
                                target: "net",
                                ?remote_addr,
                                ?peer_id,
                                ?total_active,
                                ?error,
                                "Session disconnected"
                            );

                            let mut reason = None;
                            if let Some(ref err) = error {
                                // If the connection was closed due to an error, we report the peer
                                this.swarm.state_mut().peers_mut().on_active_session_dropped(
                                    &remote_addr,
                                    &peer_id,
                                    err,
                                );
                                reason = err.as_disconnected();
                            } else {
                                // Gracefully disconnected
                                this.swarm
                                    .state_mut()
                                    .peers_mut()
                                    .on_active_session_gracefully_closed(peer_id);
                            }
                            this.metrics.closed_sessions.increment(1);
                            // This can either be an incoming or outgoing connection which was
                            // closed. So we update both metrics
                            this.metrics
                                .incoming_connections
                                .set(this.swarm.state().peers().num_inbound_connections() as f64);
                            this.metrics
                                .outgoing_connections
                                .set(this.swarm.state().peers().num_outbound_connections() as f64);
                            if let Some(reason) = reason {
                                this.disconnect_metrics.increment(reason);
                            }
                            this.metrics.backed_off_peers.set(
                                this.swarm.state().peers().num_backed_off_peers().saturating_sub(1)
                                    as f64,
                            );
                            this.event_listeners
                                .notify(NetworkEvent::SessionClosed { peer_id, reason });
                        }
                        SwarmEvent::IncomingPendingSessionClosed { remote_addr, error } => {
                            trace!(
                                target: "net",
                                ?remote_addr,
                                ?error,
                                "Incoming pending session failed"
                            );

                            if let Some(ref err) = error {
                                this.swarm
                                    .state_mut()
                                    .peers_mut()
                                    .on_incoming_pending_session_dropped(remote_addr, err);
                                this.metrics.pending_session_failures.increment(1);
                                if let Some(reason) = err.as_disconnected() {
                                    this.disconnect_metrics.increment(reason);
                                }
                            } else {
                                this.swarm
                                    .state_mut()
                                    .peers_mut()
                                    .on_incoming_pending_session_gracefully_closed();
                            }
                            this.metrics.closed_sessions.increment(1);
                            this.metrics
                                .incoming_connections
                                .set(this.swarm.state().peers().num_inbound_connections() as f64);
                            this.metrics.backed_off_peers.set(
                                this.swarm.state().peers().num_backed_off_peers().saturating_sub(1)
                                    as f64,
                            );
                        }
                        SwarmEvent::OutgoingPendingSessionClosed {
                            remote_addr,
                            peer_id,
                            error,
                        } => {
                            trace!(
                                target: "net",
                                ?remote_addr,
                                ?peer_id,
                                ?error,
                                "Outgoing pending session failed"
                            );

                            if let Some(ref err) = error {
                                this.swarm.state_mut().peers_mut().on_pending_session_dropped(
                                    &remote_addr,
                                    &peer_id,
                                    err,
                                );
                                this.metrics.pending_session_failures.increment(1);
                                if let Some(reason) = err.as_disconnected() {
                                    this.disconnect_metrics.increment(reason);
                                }
                            } else {
                                this.swarm
                                    .state_mut()
                                    .peers_mut()
                                    .on_pending_session_gracefully_closed(&peer_id);
                            }
                            this.metrics.closed_sessions.increment(1);
                            this.metrics
                                .outgoing_connections
                                .set(this.swarm.state().peers().num_outbound_connections() as f64);
                            this.metrics.backed_off_peers.set(
                                this.swarm.state().peers().num_backed_off_peers().saturating_sub(1)
                                    as f64,
                            );
                        }
                        SwarmEvent::OutgoingConnectionError { remote_addr, peer_id, error } => {
                            trace!(
                                target: "net",
                                ?remote_addr,
                                ?peer_id,
                                %error,
                                "Outgoing connection error"
                            );

                            this.swarm.state_mut().peers_mut().on_outgoing_connection_failure(
                                &remote_addr,
                                &peer_id,
                                &error,
                            );

                            this.metrics
                                .outgoing_connections
                                .set(this.swarm.state().peers().num_outbound_connections() as f64);
                            this.metrics.backed_off_peers.set(
                                this.swarm.state().peers().num_backed_off_peers().saturating_sub(1)
                                    as f64,
                            );
                        }
                        SwarmEvent::BadMessage { peer_id } => {
                            this.swarm.state_mut().peers_mut().apply_reputation_change(
                                &peer_id,
                                ReputationChangeKind::BadMessage,
                            );
                            this.metrics.invalid_messages_received.increment(1);
                        }
                        SwarmEvent::ProtocolBreach { peer_id } => {
                            this.swarm.state_mut().peers_mut().apply_reputation_change(
                                &peer_id,
                                ReputationChangeKind::BadProtocol,
                            );
                        }
                    }
                }
            }

            // ensure we still have enough budget for another iteration
            budget -= 1;
            if budget == 0 {
                trace!(target: "net", budget=10, "exhausted network manager budget");
                // make sure we're woken up again
                cx.waker().wake_by_ref();
                break;
            }
=======

        // process incoming messages from a handle (`TransactionsManager` has one)
        //
        // will only be closed if the channel was deliberately closed since we always have an
        // instance of `NetworkHandle`
        let start_network_handle = Instant::now();
        let maybe_more_handle_messages = poll_nested_stream_with_budget!(
            "net",
            "Network message channel",
            DEFAULT_BUDGET_TRY_DRAIN_NETWORK_HANDLE_CHANNEL,
            this.from_handle_rx.poll_next_unpin(cx),
            |msg| this.on_handle_message(msg),
            error!("Network channel closed");
        );
        poll_durations.acc_network_handle = start_network_handle.elapsed();

        // process incoming messages from the network
        let maybe_more_swarm_events = poll_nested_stream_with_budget!(
            "net",
            "Swarm events stream",
            DEFAULT_BUDGET_TRY_DRAIN_SWARM,
            this.swarm.poll_next_unpin(cx),
            |event| this.on_swarm_event(event),
        );
        poll_durations.acc_swarm =
            start_network_handle.elapsed() - poll_durations.acc_network_handle;

        // all streams are fully drained and import futures pending
        if maybe_more_handle_messages || maybe_more_swarm_events {
            // make sure we're woken up again
            cx.waker().wake_by_ref();
            return Poll::Pending
>>>>>>> c04dbe6e
        }

        this.update_poll_metrics(start, poll_durations);

        Poll::Pending
    }
}

/// (Non-exhaustive) Events emitted by the network that are of interest for subscribers.
///
/// This includes any event types that may be relevant to tasks, for metrics, keep track of peers
/// etc.
#[derive(Debug, Clone)]
pub enum NetworkEvent {
    /// Closed the peer session.
    SessionClosed {
        /// The identifier of the peer to which a session was closed.
        peer_id: PeerId,
        /// Why the disconnect was triggered
        reason: Option<DisconnectReason>,
    },
    /// Established a new session with the given peer.
    SessionEstablished {
        /// The identifier of the peer to which a session was established.
        peer_id: PeerId,
        /// The remote addr of the peer to which a session was established.
        remote_addr: SocketAddr,
        /// The client version of the peer to which a session was established.
        client_version: Arc<str>,
        /// Capabilities the peer announced
        capabilities: Arc<Capabilities>,
        /// A request channel to the session task.
        messages: PeerRequestSender,
        /// The status of the peer to which a session was established.
        status: Arc<Status>,
        /// negotiated eth version of the session
        version: EthVersion,
    },
    /// Event emitted when a new peer is added
    PeerAdded(PeerId),
    /// Event emitted when a new peer is removed
    PeerRemoved(PeerId),
}

#[derive(Debug, Clone)]
pub enum DiscoveredEvent {
    EventQueued { peer_id: PeerId, socket_addr: SocketAddr, fork_id: Option<ForkId> },
}

#[derive(Debug, Default)]
struct NetworkManagerPollDurations {
    acc_network_handle: Duration,
    acc_swarm: Duration,
}<|MERGE_RESOLUTION|>--- conflicted
+++ resolved
@@ -931,34 +931,6 @@
             this.on_block_import_result(outcome);
         }
 
-<<<<<<< HEAD
-        // process incoming messages from a handle
-        loop {
-            match this.from_handle_rx.poll_next_unpin(cx) {
-                Poll::Pending => break,
-                Poll::Ready(None) => {
-                    // This is only possible if the channel was deliberately closed since we always
-                    // have an instance of `NetworkHandle`
-                    error!("Network message channel closed.");
-                    return Poll::Ready(());
-                }
-                Poll::Ready(Some(msg)) => this.on_handle_message(msg),
-            };
-        }
-
-        // This loop drives the entire state of network and does a lot of work.
-        // Under heavy load (many messages/events), data may arrive faster than it can be processed
-        // (incoming messages/requests -> events), and it is possible that more data has already
-        // arrived by the time an internal event is processed. Which could turn this loop into a
-        // busy loop.  Without yielding back to the executor, it can starve other tasks waiting on
-        // that executor to execute them, or drive underlying resources To prevent this, we
-        // preemptively return control when the `budget` is exhausted. The value itself is
-        // chosen somewhat arbitrarily, it is high enough so the swarm can make meaningful progress
-        // but low enough that this loop does not starve other tasks for too long.
-        // If the budget is exhausted we manually yield back control to the (coop) scheduler. This
-        // manual yield point should prevent situations where polling appears to be frozen. See also <https://tokio.rs/blog/2020-04-preemption>
-        // And tokio's docs on cooperative scheduling <https://docs.rs/tokio/latest/tokio/task/#cooperative-scheduling>
-=======
         // These loops drive the entire state of network and does a lot of work. Under heavy load
         // (many messages/events), data may arrive faster than it can be processed (incoming
         // messages/requests -> events), and it is possible that more data has already arrived by
@@ -972,270 +944,11 @@
         // point should prevent situations where polling appears to be frozen. See also
         // <https://tokio.rs/blog/2020-04-preemption> And tokio's docs on cooperative scheduling
         // <https://docs.rs/tokio/latest/tokio/task/#cooperative-scheduling>
->>>>>>> c04dbe6e
         //
         // Testing has shown that this loop naturally reaches the pending state within 1-5
         // iterations in << 100µs in most cases. On average it requires ~50µs, which is inside the
         // range of what's recommended as rule of thumb.
         // <https://ryhl.io/blog/async-what-is-blocking/>
-<<<<<<< HEAD
-        let mut budget = 1024;
-
-        loop {
-            // advance the swarm
-            match this.swarm.poll_next_unpin(cx) {
-                Poll::Pending | Poll::Ready(None) => break,
-                Poll::Ready(Some(event)) => {
-                    // handle event
-                    match event {
-                        SwarmEvent::ValidMessage { peer_id, message } => {
-                            this.on_peer_message(peer_id, message)
-                        }
-                        SwarmEvent::InvalidCapabilityMessage { peer_id, capabilities, message } => {
-                            this.on_invalid_message(peer_id, capabilities, message);
-                            this.metrics.invalid_messages_received.increment(1);
-                        }
-                        SwarmEvent::TcpListenerClosed { remote_addr } => {
-                            trace!(target: "net", ?remote_addr, "TCP listener closed.");
-                        }
-                        SwarmEvent::TcpListenerError(err) => {
-                            trace!(target: "net", %err, "TCP connection error.");
-                        }
-                        SwarmEvent::IncomingTcpConnection { remote_addr, session_id } => {
-                            trace!(target: "net", ?session_id, ?remote_addr, "Incoming connection");
-                            this.metrics.total_incoming_connections.increment(1);
-                            this.metrics
-                                .incoming_connections
-                                .set(this.swarm.state().peers().num_inbound_connections() as f64);
-                        }
-                        SwarmEvent::OutgoingTcpConnection { remote_addr, peer_id } => {
-                            trace!(target: "net", ?remote_addr, ?peer_id, "Starting outbound connection.");
-                            this.metrics.total_outgoing_connections.increment(1);
-                            this.metrics
-                                .outgoing_connections
-                                .set(this.swarm.state().peers().num_outbound_connections() as f64);
-                        }
-                        SwarmEvent::SessionEstablished {
-                            peer_id,
-                            remote_addr,
-                            client_version,
-                            capabilities,
-                            version,
-                            messages,
-                            status,
-                            direction,
-                        } => {
-                            let total_active =
-                                this.num_active_peers.fetch_add(1, Ordering::Relaxed) + 1;
-                            this.metrics.connected_peers.set(total_active as f64);
-                            trace!(
-                                target: "net",
-                                ?remote_addr,
-                                %client_version,
-                                ?peer_id,
-                                ?total_active,
-                                kind=%direction,
-                                peer_enode=%NodeRecord::new(remote_addr, peer_id),
-                                "Session established"
-                            );
-
-                            if direction.is_incoming() {
-                                this.swarm
-                                    .state_mut()
-                                    .peers_mut()
-                                    .on_incoming_session_established(peer_id, remote_addr);
-                            }
-                            this.event_listeners.notify(NetworkEvent::SessionEstablished {
-                                peer_id,
-                                remote_addr,
-                                client_version,
-                                capabilities,
-                                version,
-                                status,
-                                messages,
-                            });
-                        }
-                        SwarmEvent::PeerAdded(peer_id) => {
-                            trace!(target: "net", ?peer_id, "Peer added");
-                            this.event_listeners.notify(NetworkEvent::PeerAdded(peer_id));
-                            this.metrics
-                                .tracked_peers
-                                .set(this.swarm.state().peers().num_known_peers() as f64);
-                        }
-                        SwarmEvent::PeerRemoved(peer_id) => {
-                            trace!(target: "net", ?peer_id, "Peer dropped");
-                            this.event_listeners.notify(NetworkEvent::PeerRemoved(peer_id));
-                            this.metrics
-                                .tracked_peers
-                                .set(this.swarm.state().peers().num_known_peers() as f64);
-                        }
-                        SwarmEvent::SessionClosed { peer_id, remote_addr, error } => {
-                            let total_active =
-                                this.num_active_peers.fetch_sub(1, Ordering::Relaxed) - 1;
-                            this.metrics.connected_peers.set(total_active as f64);
-                            trace!(
-                                target: "net",
-                                ?remote_addr,
-                                ?peer_id,
-                                ?total_active,
-                                ?error,
-                                "Session disconnected"
-                            );
-
-                            let mut reason = None;
-                            if let Some(ref err) = error {
-                                // If the connection was closed due to an error, we report the peer
-                                this.swarm.state_mut().peers_mut().on_active_session_dropped(
-                                    &remote_addr,
-                                    &peer_id,
-                                    err,
-                                );
-                                reason = err.as_disconnected();
-                            } else {
-                                // Gracefully disconnected
-                                this.swarm
-                                    .state_mut()
-                                    .peers_mut()
-                                    .on_active_session_gracefully_closed(peer_id);
-                            }
-                            this.metrics.closed_sessions.increment(1);
-                            // This can either be an incoming or outgoing connection which was
-                            // closed. So we update both metrics
-                            this.metrics
-                                .incoming_connections
-                                .set(this.swarm.state().peers().num_inbound_connections() as f64);
-                            this.metrics
-                                .outgoing_connections
-                                .set(this.swarm.state().peers().num_outbound_connections() as f64);
-                            if let Some(reason) = reason {
-                                this.disconnect_metrics.increment(reason);
-                            }
-                            this.metrics.backed_off_peers.set(
-                                this.swarm.state().peers().num_backed_off_peers().saturating_sub(1)
-                                    as f64,
-                            );
-                            this.event_listeners
-                                .notify(NetworkEvent::SessionClosed { peer_id, reason });
-                        }
-                        SwarmEvent::IncomingPendingSessionClosed { remote_addr, error } => {
-                            trace!(
-                                target: "net",
-                                ?remote_addr,
-                                ?error,
-                                "Incoming pending session failed"
-                            );
-
-                            if let Some(ref err) = error {
-                                this.swarm
-                                    .state_mut()
-                                    .peers_mut()
-                                    .on_incoming_pending_session_dropped(remote_addr, err);
-                                this.metrics.pending_session_failures.increment(1);
-                                if let Some(reason) = err.as_disconnected() {
-                                    this.disconnect_metrics.increment(reason);
-                                }
-                            } else {
-                                this.swarm
-                                    .state_mut()
-                                    .peers_mut()
-                                    .on_incoming_pending_session_gracefully_closed();
-                            }
-                            this.metrics.closed_sessions.increment(1);
-                            this.metrics
-                                .incoming_connections
-                                .set(this.swarm.state().peers().num_inbound_connections() as f64);
-                            this.metrics.backed_off_peers.set(
-                                this.swarm.state().peers().num_backed_off_peers().saturating_sub(1)
-                                    as f64,
-                            );
-                        }
-                        SwarmEvent::OutgoingPendingSessionClosed {
-                            remote_addr,
-                            peer_id,
-                            error,
-                        } => {
-                            trace!(
-                                target: "net",
-                                ?remote_addr,
-                                ?peer_id,
-                                ?error,
-                                "Outgoing pending session failed"
-                            );
-
-                            if let Some(ref err) = error {
-                                this.swarm.state_mut().peers_mut().on_pending_session_dropped(
-                                    &remote_addr,
-                                    &peer_id,
-                                    err,
-                                );
-                                this.metrics.pending_session_failures.increment(1);
-                                if let Some(reason) = err.as_disconnected() {
-                                    this.disconnect_metrics.increment(reason);
-                                }
-                            } else {
-                                this.swarm
-                                    .state_mut()
-                                    .peers_mut()
-                                    .on_pending_session_gracefully_closed(&peer_id);
-                            }
-                            this.metrics.closed_sessions.increment(1);
-                            this.metrics
-                                .outgoing_connections
-                                .set(this.swarm.state().peers().num_outbound_connections() as f64);
-                            this.metrics.backed_off_peers.set(
-                                this.swarm.state().peers().num_backed_off_peers().saturating_sub(1)
-                                    as f64,
-                            );
-                        }
-                        SwarmEvent::OutgoingConnectionError { remote_addr, peer_id, error } => {
-                            trace!(
-                                target: "net",
-                                ?remote_addr,
-                                ?peer_id,
-                                %error,
-                                "Outgoing connection error"
-                            );
-
-                            this.swarm.state_mut().peers_mut().on_outgoing_connection_failure(
-                                &remote_addr,
-                                &peer_id,
-                                &error,
-                            );
-
-                            this.metrics
-                                .outgoing_connections
-                                .set(this.swarm.state().peers().num_outbound_connections() as f64);
-                            this.metrics.backed_off_peers.set(
-                                this.swarm.state().peers().num_backed_off_peers().saturating_sub(1)
-                                    as f64,
-                            );
-                        }
-                        SwarmEvent::BadMessage { peer_id } => {
-                            this.swarm.state_mut().peers_mut().apply_reputation_change(
-                                &peer_id,
-                                ReputationChangeKind::BadMessage,
-                            );
-                            this.metrics.invalid_messages_received.increment(1);
-                        }
-                        SwarmEvent::ProtocolBreach { peer_id } => {
-                            this.swarm.state_mut().peers_mut().apply_reputation_change(
-                                &peer_id,
-                                ReputationChangeKind::BadProtocol,
-                            );
-                        }
-                    }
-                }
-            }
-
-            // ensure we still have enough budget for another iteration
-            budget -= 1;
-            if budget == 0 {
-                trace!(target: "net", budget=10, "exhausted network manager budget");
-                // make sure we're woken up again
-                cx.waker().wake_by_ref();
-                break;
-            }
-=======
 
         // process incoming messages from a handle (`TransactionsManager` has one)
         //
@@ -1267,8 +980,7 @@
         if maybe_more_handle_messages || maybe_more_swarm_events {
             // make sure we're woken up again
             cx.waker().wake_by_ref();
-            return Poll::Pending
->>>>>>> c04dbe6e
+            return Poll::Pending;
         }
 
         this.update_poll_metrics(start, poll_durations);
