//! Configuration types for [SessionManager](crate::session::SessionManager).

use crate::session::{Direction, ExceedsSessionLimit};
use std::time::Duration;

/// Default request timeout for a single request.
///
/// This represents the amount of time we wait for a response until we consider it timed out.
pub const INITIAL_REQUEST_TIMEOUT: Duration = Duration::from_secs(20);

/// Default timeout after which a pending session attempt is considered failed.
pub const PENDING_SESSION_TIMEOUT: Duration = Duration::from_secs(20);

/// Default timeout after which we'll consider the peer to be in violation of the protocol.
///
/// This is the time a peer has to answer a response.
pub const PROTOCOL_BREACH_REQUEST_TIMEOUT: Duration = Duration::from_secs(2 * 60);

/// The default maximum number of peers.
const DEFAULT_MAX_PEERS: usize =
    DEFAULT_MAX_COUNT_PEERS_OUTBOUND as usize + DEFAULT_MAX_COUNT_PEERS_INBOUND as usize;

/// The default session event buffer size.
///
/// The actual capacity of the event channel will be `buffer + num sessions`.
/// With maxed out peers, this will allow for 3 messages per session (average)
const DEFAULT_SESSION_EVENT_BUFFER_SIZE: usize = DEFAULT_MAX_PEERS * 2;

/// Configuration options when creating a [SessionManager](crate::session::SessionManager).
#[derive(Debug, Clone, PartialEq, Eq)]
#[cfg_attr(feature = "serde", derive(serde::Serialize, serde::Deserialize))]
#[cfg_attr(feature = "serde", serde(default))]
pub struct SessionsConfig {
    /// Size of the session command buffer (per session task).
    pub session_command_buffer: usize,
    /// Size of the session event channel buffer.
    pub session_event_buffer: usize,
    /// Limits to enforce.
    ///
    /// By default, no limits will be enforced.
    pub limits: SessionLimits,
    /// The maximum initial time we wait for a response from the peer before we timeout a request
    /// _internally_.
    pub initial_internal_request_timeout: Duration,
    /// The amount of time we continue to wait for a response from the peer, even if we timed it
    /// out internally (`initial_internal_request_timeout`). Timeouts are not penalized but the
    /// session directly, however if a peer fails to respond at all (within
    /// `PROTOCOL_BREACH_REQUEST_TIMEOUT`) this is considered a protocol violation and results in a
    /// dropped session.
    pub protocol_breach_request_timeout: Duration,
    /// The timeout after which a pending session attempt is considered failed.
    pub pending_session_timeout: Duration,
}

impl Default for SessionsConfig {
    fn default() -> Self {
        SessionsConfig {
            // This should be sufficient to slots for handling commands sent to the session task,
            // since the manager is the sender.
            session_command_buffer: 4096,
            // This should be greater since the manager is the receiver. The total size will be
            // `buffer + num sessions`. Each session can therefore fit at least 1 message in the
            // channel. The buffer size is additional capacity. The channel is always drained on
            // `poll`.
            // The default is twice the maximum number of available slots, if all slots are occupied
            // the buffer will have capacity for 3 messages per session (average).
<<<<<<< HEAD
            session_event_buffer: 65535,
=======
            session_event_buffer: DEFAULT_SESSION_EVENT_BUFFER_SIZE,
>>>>>>> c04dbe6e
            limits: Default::default(),
            initial_internal_request_timeout: INITIAL_REQUEST_TIMEOUT,
            protocol_breach_request_timeout: PROTOCOL_BREACH_REQUEST_TIMEOUT,
            pending_session_timeout: PENDING_SESSION_TIMEOUT,
        }
    }
}

impl SessionsConfig {
    /// Sets the buffer size for the bounded communication channel between the manager and its
    /// sessions for events emitted by the sessions.
    ///
    /// It is expected, that the background session task will stall if they outpace the manager. The
    /// buffer size provides backpressure on the network I/O.
    pub fn with_session_event_buffer(mut self, n: usize) -> Self {
        self.session_event_buffer = n;
        self
    }

    /// Helper function to set the buffer size for the bounded communication channel between the
    /// manager and its sessions for events emitted by the sessions.
    ///
    /// This scales the buffer size based on the configured number of peers, where the base line is
    /// the default buffer size.
    ///
    /// If the number of peers is greater than the default, the buffer size will be scaled up to
    /// match the default `buffer size / max peers` ratio.
    ///
    /// Note: This is capped at 10 times the default buffer size.
    pub fn with_upscaled_event_buffer(mut self, num_peers: usize) -> Self {
        if num_peers > DEFAULT_MAX_PEERS {
            self.session_event_buffer = (num_peers * 2).min(DEFAULT_SESSION_EVENT_BUFFER_SIZE * 10);
        }
        self
    }
}

/// Limits for sessions.
///
/// By default, no session limits will be enforced
#[derive(Debug, Clone, Default, PartialEq, Eq)]
#[cfg_attr(feature = "serde", derive(serde::Serialize, serde::Deserialize))]
pub struct SessionLimits {
    max_pending_inbound: Option<u32>,
    max_pending_outbound: Option<u32>,
    max_established_inbound: Option<u32>,
    max_established_outbound: Option<u32>,
}

impl SessionLimits {
    /// Sets the maximum number of pending incoming sessions.
    pub fn with_max_pending_inbound(mut self, limit: u32) -> Self {
        self.max_pending_inbound = Some(limit);
        self
    }

    /// Sets the maximum number of pending outbound sessions.
    pub fn with_max_pending_outbound(mut self, limit: u32) -> Self {
        self.max_pending_outbound = Some(limit);
        self
    }

    /// Sets the maximum number of active inbound sessions.
    pub fn with_max_established_inbound(mut self, limit: u32) -> Self {
        self.max_established_inbound = Some(limit);
        self
    }

    /// Sets the maximum number of active outbound sessions.
    pub fn with_max_established_outbound(mut self, limit: u32) -> Self {
        self.max_established_outbound = Some(limit);
        self
    }
}

/// Keeps track of all sessions.
#[derive(Debug, Clone)]
pub struct SessionCounter {
    /// Limits to enforce.
    limits: SessionLimits,
    /// Number of pending incoming sessions.
    pending_inbound: u32,
    /// Number of pending outgoing sessions.
    pending_outbound: u32,
    /// Number of active inbound sessions.
    active_inbound: u32,
    /// Number of active outbound sessions.
    active_outbound: u32,
}

// === impl SessionCounter ===

impl SessionCounter {
    pub(crate) fn new(limits: SessionLimits) -> Self {
        Self {
            limits,
            pending_inbound: 0,
            pending_outbound: 0,
            active_inbound: 0,
            active_outbound: 0,
        }
    }

    pub(crate) fn inc_pending_inbound(&mut self) {
        self.pending_inbound += 1;
    }

    pub(crate) fn inc_pending_outbound(&mut self) {
        self.pending_outbound += 1;
    }

    pub(crate) fn dec_pending(&mut self, direction: &Direction) {
        match direction {
            Direction::Outgoing(_) => {
                self.pending_outbound -= 1;
            }
            Direction::Incoming => {
                self.pending_inbound -= 1;
            }
        }
    }

    pub(crate) fn inc_active(&mut self, direction: &Direction) {
        match direction {
            Direction::Outgoing(_) => {
                self.active_outbound += 1;
            }
            Direction::Incoming => {
                self.active_inbound += 1;
            }
        }
    }

    pub(crate) fn dec_active(&mut self, direction: &Direction) {
        match direction {
            Direction::Outgoing(_) => {
                self.active_outbound -= 1;
            }
            Direction::Incoming => {
                self.active_inbound -= 1;
            }
        }
    }

    pub(crate) fn ensure_pending_outbound(&self) -> Result<(), ExceedsSessionLimit> {
        Self::ensure(self.pending_outbound, self.limits.max_pending_outbound)
    }

    pub(crate) fn ensure_pending_inbound(&self) -> Result<(), ExceedsSessionLimit> {
        Self::ensure(self.pending_inbound, self.limits.max_pending_inbound)
    }

    fn ensure(current: u32, limit: Option<u32>) -> Result<(), ExceedsSessionLimit> {
        if let Some(limit) = limit {
            if current >= limit {
                return Err(ExceedsSessionLimit(limit));
            }
        }
        Ok(())
    }
}

#[cfg(test)]
mod tests {
    use super::*;

    #[test]
    fn test_limits() {
        let mut limits = SessionCounter::new(SessionLimits::default().with_max_pending_inbound(2));
        assert!(limits.ensure_pending_outbound().is_ok());
        limits.inc_pending_inbound();
        assert!(limits.ensure_pending_inbound().is_ok());
        limits.inc_pending_inbound();
        assert!(limits.ensure_pending_inbound().is_err());
    }

    #[test]
    fn scale_session_event_buffer() {
        let config = SessionsConfig::default().with_upscaled_event_buffer(10);
        assert_eq!(config.session_event_buffer, DEFAULT_SESSION_EVENT_BUFFER_SIZE);
        let default_ration = config.session_event_buffer / DEFAULT_MAX_PEERS;

        let config = SessionsConfig::default().with_upscaled_event_buffer(DEFAULT_MAX_PEERS * 2);
        let expected_ration = config.session_event_buffer / (DEFAULT_MAX_PEERS * 2);
        assert_eq!(default_ration, expected_ration);
    }
}<|MERGE_RESOLUTION|>--- conflicted
+++ resolved
@@ -1,6 +1,9 @@
 //! Configuration types for [SessionManager](crate::session::SessionManager).
 
-use crate::session::{Direction, ExceedsSessionLimit};
+use crate::{
+    peers::{DEFAULT_MAX_COUNT_PEERS_INBOUND, DEFAULT_MAX_COUNT_PEERS_OUTBOUND},
+    session::{Direction, ExceedsSessionLimit},
+};
 use std::time::Duration;
 
 /// Default request timeout for a single request.
@@ -64,11 +67,8 @@
             // `poll`.
             // The default is twice the maximum number of available slots, if all slots are occupied
             // the buffer will have capacity for 3 messages per session (average).
-<<<<<<< HEAD
+            // PATCH: Changed the default buffer size to 65535
             session_event_buffer: 65535,
-=======
-            session_event_buffer: DEFAULT_SESSION_EVENT_BUFFER_SIZE,
->>>>>>> c04dbe6e
             limits: Default::default(),
             initial_internal_request_timeout: INITIAL_REQUEST_TIMEOUT,
             protocol_breach_request_timeout: PROTOCOL_BREACH_REQUEST_TIMEOUT,
