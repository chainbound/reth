//! Discovery support for the network.

use crate::{
    error::{NetworkError, ServiceKind},
    manager::DiscoveredEvent,
};
use futures::StreamExt;
use reth_discv4::{DiscoveryUpdate, Discv4, Discv4Config, EnrForkIdEntry};
use reth_dns_discovery::{
    DnsDiscoveryConfig, DnsDiscoveryHandle, DnsDiscoveryService, DnsNodeRecordUpdate, DnsResolver,
};
use reth_primitives::{ForkId, NodeRecord, PeerId};
use secp256k1::SecretKey;
use std::{
    collections::{hash_map::Entry, HashMap, VecDeque},
    net::{IpAddr, SocketAddr},
    sync::Arc,
    task::{Context, Poll},
};
use tokio::{sync::mpsc, task::JoinHandle};
use tokio_stream::wrappers::ReceiverStream;

/// An abstraction over the configured discovery protocol.
///
/// Listens for new discovered nodes and emits events for discovered nodes and their
/// address.#[derive(Debug, Clone)]

pub struct Discovery {
    /// All nodes discovered via discovery protocol.
    ///
    /// These nodes can be ephemeral and are updated via the discovery protocol.
    discovered_nodes: HashMap<PeerId, SocketAddr>,
    /// Local ENR of the discovery service.
    local_enr: NodeRecord,
    /// Handler to interact with the Discovery v4 service
    discv4: Option<Discv4>,
    /// All KAD table updates from the discv4 service.
    discv4_updates: Option<ReceiverStream<DiscoveryUpdate>>,
    /// The handle to the spawned discv4 service
    _discv4_service: Option<JoinHandle<()>>,
    /// Handler to interact with the DNS discovery service
    _dns_discovery: Option<DnsDiscoveryHandle>,
    /// Updates from the DNS discovery service.
    dns_discovery_updates: Option<ReceiverStream<DnsNodeRecordUpdate>>,
    /// The handle to the spawned DNS discovery service
    _dns_disc_service: Option<JoinHandle<()>>,
    /// Events buffered until polled.
    queued_events: VecDeque<DiscoveryEvent>,
    /// List of listeners subscribed to discovery events.
    discovery_listeners: Vec<mpsc::UnboundedSender<DiscoveryEvent>>,
}

impl Discovery {
    /// Spawns the discovery service.
    ///
    /// This will spawn the [`reth_discv4::Discv4Service`] onto a new task and establish a listener
    /// channel to receive all discovered nodes.
    pub async fn new(
        discovery_addr: SocketAddr,
        sk: SecretKey,
        discv4_config: Option<Discv4Config>,
        dns_discovery_config: Option<DnsDiscoveryConfig>,
    ) -> Result<Self, NetworkError> {
        // setup discv4
        let local_enr = NodeRecord::from_secret_key(discovery_addr, &sk);
        let (discv4, discv4_updates, _discv4_service) = if let Some(disc_config) = discv4_config {
            let (discv4, mut discv4_service) =
                Discv4::bind(discovery_addr, local_enr, sk, disc_config).await.map_err(|err| {
                    NetworkError::from_io_error(err, ServiceKind::Discovery(discovery_addr))
                })?;
            let discv4_updates = discv4_service.update_stream();
            // spawn the service
            let _discv4_service = discv4_service.spawn();
            (Some(discv4), Some(discv4_updates), Some(_discv4_service))
        } else {
            (None, None, None)
        };

        // setup DNS discovery
        let (_dns_discovery, dns_discovery_updates, _dns_disc_service) =
            if let Some(dns_config) = dns_discovery_config {
                let (mut service, dns_disc) = DnsDiscoveryService::new_pair(
                    Arc::new(DnsResolver::from_system_conf()?),
                    dns_config,
                );
                let dns_discovery_updates = service.node_record_stream();
                let dns_disc_service = service.spawn();
                (Some(dns_disc), Some(dns_discovery_updates), Some(dns_disc_service))
            } else {
                (None, None, None)
            };

        Ok(Self {
            discovery_listeners: Default::default(),
            local_enr,
            discv4,
            discv4_updates,
            _discv4_service,
            discovered_nodes: Default::default(),
            queued_events: Default::default(),
            _dns_disc_service,
            _dns_discovery,
            dns_discovery_updates,
        })
    }

    /// Registers a listener for receiving [DiscoveryEvent] updates.
    pub(crate) fn add_listener(&mut self, tx: mpsc::UnboundedSender<DiscoveryEvent>) {
        self.discovery_listeners.push(tx);
    }

    /// Notifies all registered listeners with the provided `event`.
    #[inline]
    fn notify_listeners(&mut self, event: &DiscoveryEvent) {
        self.discovery_listeners.retain_mut(|listener| listener.send(event.clone()).is_ok());
    }

    /// Updates the `eth:ForkId` field in discv4.
    #[allow(unused)]
    pub(crate) fn update_fork_id(&self, fork_id: ForkId) {
        if let Some(discv4) = &self.discv4 {
            // use forward-compatible forkid entry
            discv4.set_eip868_rlp("eth".as_bytes().to_vec(), EnrForkIdEntry::from(fork_id))
        }
    }

    /// Bans the [`IpAddr`] in the discovery service.
    pub(crate) fn ban_ip(&self, ip: IpAddr) {
        if let Some(discv4) = &self.discv4 {
            discv4.ban_ip(ip)
        }
    }

    /// Bans the [`PeerId`] and [`IpAddr`] in the discovery service.
    pub(crate) fn ban(&self, peer_id: PeerId, ip: IpAddr) {
        if let Some(discv4) = &self.discv4 {
            discv4.ban(peer_id, ip)
        }
    }

    /// Returns the id with which the local identifies itself in the network
    pub(crate) fn local_id(&self) -> PeerId {
        self.local_enr.id
    }

    /// Add a node to the discv4 table.
    pub(crate) fn add_discv4_node(&self, node: NodeRecord) {
        if let Some(discv4) = &self.discv4 {
            discv4.add_node(node);
        }
    }

    /// Processes an incoming [NodeRecord] update from a discovery service
    fn on_node_record_update(&mut self, record: NodeRecord, fork_id: Option<ForkId>) {
        let id = record.id;
        let addr = record.tcp_addr();
        match self.discovered_nodes.entry(id) {
            Entry::Occupied(_entry) => {}
            Entry::Vacant(entry) => {
                entry.insert(addr);
                self.queued_events.push_back(DiscoveryEvent::NewNode(
                    DiscoveredEvent::EventQueued { peer_id: id, socket_addr: addr, fork_id },
                ));
            }
        }
    }

    fn on_discv4_update(&mut self, update: DiscoveryUpdate) {
        match update {
            DiscoveryUpdate::Added(record) => {
                self.on_node_record_update(record, None);
            }
            DiscoveryUpdate::EnrForkId(node, fork_id) => {
                self.queued_events.push_back(DiscoveryEvent::EnrForkId(node.id, fork_id))
            }
            DiscoveryUpdate::Removed(node) => {
                self.discovered_nodes.remove(&node);
            }
            DiscoveryUpdate::Batch(updates) => {
                for update in updates {
                    self.on_discv4_update(update);
                }
            }
            DiscoveryUpdate::DiscoveredAtCapacity(record) => {
                self.on_node_record_update(record, None);
            }
        }
    }

    pub(crate) fn poll(&mut self, cx: &mut Context<'_>) -> Poll<DiscoveryEvent> {
        loop {
            // Drain all buffered events first
            if let Some(event) = self.queued_events.pop_front() {
<<<<<<< HEAD
                return Poll::Ready(event);
=======
                self.notify_listeners(&event);
                return Poll::Ready(event)
>>>>>>> ea11787d
            }

            // drain the update streams
            while let Some(Poll::Ready(Some(update))) =
                self.discv4_updates.as_mut().map(|updates| updates.poll_next_unpin(cx))
            {
                self.on_discv4_update(update)
            }

            while let Some(Poll::Ready(Some(update))) =
                self.dns_discovery_updates.as_mut().map(|updates| updates.poll_next_unpin(cx))
            {
                self.add_discv4_node(update.node_record);
                self.on_node_record_update(update.node_record, update.fork_id);
            }

            if self.queued_events.is_empty() {
                return Poll::Pending;
            }
        }
    }
}

#[cfg(test)]
impl Discovery {
    /// Returns a Discovery instance that does nothing and is intended for testing purposes.
    ///
    /// NOTE: This instance does nothing
    pub(crate) fn noop() -> Self {
        let (_discovery_listeners, _): (mpsc::UnboundedSender<DiscoveryEvent>, _) =
            mpsc::unbounded_channel();

        Self {
            discovered_nodes: Default::default(),
            local_enr: NodeRecord {
                address: IpAddr::V4(std::net::Ipv4Addr::UNSPECIFIED),
                tcp_port: 0,
                udp_port: 0,
                id: PeerId::random(),
            },
            discv4: Default::default(),
            discv4_updates: Default::default(),
            queued_events: Default::default(),
            _discv4_service: Default::default(),
            _dns_discovery: None,
            dns_discovery_updates: None,
            _dns_disc_service: None,
            discovery_listeners: Default::default(),
        }
    }
}

/// Events produced by the [`Discovery`] manager.
#[derive(Debug, Clone)]
pub enum DiscoveryEvent {
    /// Discovered a node
    NewNode(DiscoveredEvent),
    /// Retrieved a [`ForkId`] from the peer via ENR request, See <https://eips.ethereum.org/EIPS/eip-868>
    EnrForkId(PeerId, ForkId),
}

#[cfg(test)]
mod tests {
    use super::*;
    use rand::thread_rng;
    use secp256k1::SECP256K1;
    use std::net::{Ipv4Addr, SocketAddrV4};

    #[tokio::test(flavor = "multi_thread")]
    async fn test_discovery_setup() {
        let mut rng = thread_rng();
        let (secret_key, _) = SECP256K1.generate_keypair(&mut rng);
        let discovery_addr = SocketAddr::V4(SocketAddrV4::new(Ipv4Addr::UNSPECIFIED, 0));
        let _discovery =
            Discovery::new(discovery_addr, secret_key, Default::default(), Default::default())
                .await
                .unwrap();
    }
}<|MERGE_RESOLUTION|>--- conflicted
+++ resolved
@@ -191,12 +191,8 @@
         loop {
             // Drain all buffered events first
             if let Some(event) = self.queued_events.pop_front() {
-<<<<<<< HEAD
-                return Poll::Ready(event);
-=======
                 self.notify_listeners(&event);
                 return Poll::Ready(event)
->>>>>>> ea11787d
             }
 
             // drain the update streams
