use crate::{
    error::{BackoffKind, SessionError},
    peers::{
        reputation::{is_banned_reputation, DEFAULT_REPUTATION},
        ReputationChangeWeights, DEFAULT_MAX_CONCURRENT_DIALS, DEFAULT_MAX_PEERS_INBOUND,
        DEFAULT_MAX_PEERS_OUTBOUND,
    },
    session::{Direction, PendingSessionHandshakeError},
};
use futures::StreamExt;
use reth_eth_wire::{errors::EthStreamError, DisconnectReason};
use reth_net_common::ban_list::BanList;
use reth_network_api::{PeerKind, ReputationChangeKind};
use reth_primitives::{ForkId, NodeRecord, PeerId};
use std::{
    collections::{hash_map::Entry, HashMap, HashSet, VecDeque},
    fmt::Display,
    io::{self, ErrorKind},
    net::{IpAddr, SocketAddr},
    path::Path,
    task::{Context, Poll},
    time::Duration,
};
use thiserror::Error;
use tokio::{
    sync::{mpsc, oneshot},
    time::{Instant, Interval},
};
use tokio_stream::wrappers::UnboundedReceiverStream;
use tracing::{info, trace};

/// A communication channel to the [`PeersManager`] to apply manual changes to the peer set.
#[derive(Clone, Debug)]
pub struct PeersHandle {
    /// Sender half of command channel back to the [`PeersManager`]
    manager_tx: mpsc::UnboundedSender<PeerCommand>,
}

// === impl PeersHandle ===

impl PeersHandle {
    fn send(&self, cmd: PeerCommand) {
        let _ = self.manager_tx.send(cmd);
    }

    /// Adds a peer to the set.
    pub fn add_peer(&self, peer_id: PeerId, addr: SocketAddr) {
        self.send(PeerCommand::Add(peer_id, addr));
    }

    /// Removes a peer from the set.
    pub fn remove_peer(&self, peer_id: PeerId) {
        self.send(PeerCommand::Remove(peer_id));
    }

    /// Send a reputation change for the given peer.
    pub fn reputation_change(&self, peer_id: PeerId, kind: ReputationChangeKind) {
        self.send(PeerCommand::ReputationChange(peer_id, kind));
    }

    /// Returns a peer by its [`PeerId`], or `None` if the peer is not in the peer set.
    pub async fn peer_by_id(&self, peer_id: PeerId) -> Option<Peer> {
        let (tx, rx) = oneshot::channel();
        self.send(PeerCommand::GetPeer(peer_id, tx));

        rx.await.unwrap_or(None)
    }

    /// Returns all peers in the peerset.
    pub async fn all_peers(&self) -> Vec<NodeRecord> {
        let (tx, rx) = oneshot::channel();
        self.send(PeerCommand::GetPeers(tx));

        rx.await.unwrap_or_default()
    }
}

/// Maintains the state of _all_ the peers known to the network.
///
/// This is supposed to be owned by the network itself, but can be reached via the [`PeersHandle`].
/// From this type, connections to peers are established or disconnected, see [`PeerAction`].
///
/// The [`PeersManager`] will be notified on peer related changes
#[derive(Debug)]
pub struct PeersManager {
    /// All peers known to the network
    peers: HashMap<PeerId, Peer>,
    /// Copy of the sender half, so new [`PeersHandle`] can be created on demand.
    manager_tx: mpsc::UnboundedSender<PeerCommand>,
    /// Receiver half of the command channel.
    handle_rx: UnboundedReceiverStream<PeerCommand>,
    /// Buffered actions until the manager is polled.
    queued_actions: VecDeque<PeerAction>,
    /// Interval for triggering connections if there are free slots.
    refill_slots_interval: Interval,
    /// How to weigh reputation changes
    reputation_weights: ReputationChangeWeights,
    /// Tracks current slot stats.
    connection_info: ConnectionInfo,
    /// Tracks unwanted ips/peer ids.
    ban_list: BanList,
    /// Tracks currently backed off peers.
    backed_off_peers: HashMap<PeerId, std::time::Instant>,
    /// Interval at which to check for peers to unban and release from the backoff map.
    release_interval: Interval,
    /// How long to ban bad peers.
    ban_duration: Duration,
    /// How long peers to which we could not connect for non-fatal reasons, e.g.
    /// [`DisconnectReason::TooManyPeers`], are put in time out.
    backoff_durations: PeerBackoffDurations,
    /// If non-trusted peers should be connected to
    connect_trusted_nodes_only: bool,
    /// Timestamp of the last time [Self::tick] was called.
    last_tick: Instant,
    /// Maximum number of backoff attempts before we give up on a peer and dropping.
    max_backoff_count: u32,
}

impl PeersManager {
    /// Create a new instance with the given config
    pub fn new(config: PeersConfig) -> Self {
        let PeersConfig {
            refill_slots_interval,
            connection_info,
            reputation_weights,
            ban_list,
            ban_duration,
            backoff_durations,
            trusted_nodes,
            connect_trusted_nodes_only,
            basic_nodes,
            max_backoff_count,
        } = config;
        let (manager_tx, handle_rx) = mpsc::unbounded_channel();
        let now = Instant::now();

        // We use half of the interval to decrease the max duration to `150%` in worst case
        let unban_interval = ban_duration.min(backoff_durations.low) / 2;

        let mut peers = HashMap::with_capacity(trusted_nodes.len() + basic_nodes.len());

        for NodeRecord { address, tcp_port, udp_port: _, id } in trusted_nodes {
            peers.entry(id).or_insert_with(|| Peer::trusted(SocketAddr::from((address, tcp_port))));
        }

        for NodeRecord { address, tcp_port, udp_port: _, id } in basic_nodes {
            peers.entry(id).or_insert_with(|| Peer::new(SocketAddr::from((address, tcp_port))));
        }

        Self {
            peers,
            manager_tx,
            handle_rx: UnboundedReceiverStream::new(handle_rx),
            queued_actions: Default::default(),
            reputation_weights,
            refill_slots_interval: tokio::time::interval_at(
                now + refill_slots_interval,
                refill_slots_interval,
            ),
            release_interval: tokio::time::interval_at(now + unban_interval, unban_interval),
            connection_info,
            ban_list,
            backed_off_peers: Default::default(),
            ban_duration,
            backoff_durations,
            connect_trusted_nodes_only,
            last_tick: Instant::now(),
            max_backoff_count,
        }
    }

    /// Returns a new [`PeersHandle`] that can send commands to this type.
    pub(crate) fn handle(&self) -> PeersHandle {
        PeersHandle { manager_tx: self.manager_tx.clone() }
    }

    /// Returns the number of peers in the peer set
    #[inline]
    pub(crate) fn num_known_peers(&self) -> usize {
        self.peers.len()
    }

    /// Returns an iterator over all peers
    pub(crate) fn iter_peers(&self) -> impl Iterator<Item = NodeRecord> + '_ {
        self.peers.iter().map(|(peer_id, v)| NodeRecord::new(v.addr, *peer_id))
    }

    /// Returns an iterator over all peer ids for peers with the given kind
    pub(crate) fn peers_by_kind(&self, kind: PeerKind) -> impl Iterator<Item = PeerId> + '_ {
        self.peers.iter().filter_map(move |(peer_id, peer)| (peer.kind == kind).then_some(*peer_id))
    }

    /// Returns the number of currently active inbound connections.
    #[inline]
    pub(crate) fn num_inbound_connections(&self) -> usize {
        self.connection_info.num_inbound
    }

    /// Returns the number of currently active outbound connections.
    #[inline]
    pub(crate) fn num_outbound_connections(&self) -> usize {
        self.connection_info.num_outbound
    }

    /// Returns the number of currently backed off peers.
    #[inline]
    pub(crate) fn num_backed_off_peers(&self) -> usize {
        self.backed_off_peers.len()
    }

    /// Invoked when a new _incoming_ tcp connection is accepted.
    ///
    /// returns an error if the inbound ip address is on the ban list or
    /// we have reached our limit for max inbound connections
    pub(crate) fn on_incoming_pending_session(
        &mut self,
        addr: IpAddr,
    ) -> Result<(), InboundConnectionError> {
        if self.ban_list.is_banned_ip(&addr) {
            return Err(InboundConnectionError::IpBanned)
        }
        if !self.connection_info.has_in_capacity() {
            return Err(InboundConnectionError::ExceedsLimit(self.connection_info.max_inbound))
        }
        // keep track of new connection
        self.connection_info.inc_in();
        Ok(())
    }

    /// Invoked when a previous call to [Self::on_incoming_pending_session] succeeded but it was
    /// rejected.
    pub(crate) fn on_incoming_pending_session_rejected_internally(&mut self) {
        self.connection_info.decr_in();
    }

    /// Invoked when a pending session was closed.
    pub(crate) fn on_incoming_pending_session_gracefully_closed(&mut self) {
        self.connection_info.decr_in()
    }

    /// Invoked when a pending session was closed.
    pub(crate) fn on_incoming_pending_session_dropped(
        &mut self,
        remote_addr: SocketAddr,
        err: &PendingSessionHandshakeError,
    ) {
        if err.is_fatal_protocol_error() {
            self.ban_ip(remote_addr.ip());

            if err.merits_discovery_ban() {
                self.queued_actions
                    .push_back(PeerAction::DiscoveryBanIp { ip_addr: remote_addr.ip() })
            }
        }

        self.connection_info.decr_in()
    }

    /// Called when a new _incoming_ active session was established to the given peer.
    ///
    /// This will update the state of the peer if not yet tracked.
    ///
    /// If the reputation of the peer is below the `BANNED_REPUTATION` threshold, a disconnect will
    /// be scheduled.
    pub(crate) fn on_incoming_session_established(&mut self, peer_id: PeerId, addr: SocketAddr) {
        // we only need to check the peer id here as the ip address will have been checked at
        // on_inbound_pending_session. We also check if the peer is in the backoff list here.
        if self.ban_list.is_banned_peer(&peer_id) {
            self.queued_actions.push_back(PeerAction::DisconnectBannedIncoming { peer_id });
            return
        }

        // start a new tick, so the peer is not immediately rewarded for the time since last tick
        self.tick();

        match self.peers.entry(peer_id) {
            Entry::Occupied(mut entry) => {
                let value = entry.get_mut();
                if value.is_banned() {
                    self.queued_actions.push_back(PeerAction::DisconnectBannedIncoming { peer_id });
                    return
                }
                value.state = PeerConnectionState::In;
            }
            Entry::Vacant(entry) => {
                // peer is missing in the table, we add it but mark it as to be removed after
                // disconnect, because we only know the outgoing port
                let mut peer = Peer::with_state(addr, PeerConnectionState::In);
                peer.remove_after_disconnect = true;
                entry.insert(peer);
                self.queued_actions.push_back(PeerAction::PeerAdded(peer_id));
            }
        }
    }

    /// Bans the peer temporarily with the configured ban timeout
    fn ban_peer(&mut self, peer_id: PeerId) {
        self.ban_list.ban_peer_until(peer_id, std::time::Instant::now() + self.ban_duration);
        self.queued_actions.push_back(PeerAction::BanPeer { peer_id });
    }

    /// Bans the IP temporarily with the configured ban timeout
    fn ban_ip(&mut self, ip: IpAddr) {
        self.ban_list.ban_ip_until(ip, std::time::Instant::now() + self.ban_duration);
    }

    /// Temporarily puts the peer in timeout by inserting it into the backedoff peers set
    fn backoff_peer_until(&mut self, peer_id: PeerId, until: std::time::Instant) {
        trace!(target: "net::peers", ?peer_id, "backing off");

        if let Some(peer) = self.peers.get_mut(&peer_id) {
            peer.backed_off = true;
            self.backed_off_peers.insert(peer_id, until);
        }
    }

    /// Unbans the peer
    fn unban_peer(&mut self, peer_id: PeerId) {
        self.ban_list.unban_peer(&peer_id);
        self.queued_actions.push_back(PeerAction::UnBanPeer { peer_id });
    }

    /// Tick function to update reputation of all connected peers.
    /// Peers are rewarded with reputation increases for the time they are connected since the last
    /// tick. This is to prevent peers from being disconnected eventually due to slashed
    /// reputation because of some bad messages (most likely transaction related)
    fn tick(&mut self) {
        let now = Instant::now();
        // Determine the number of seconds since the last tick.
        // Ensuring that now is always greater than last_tick to account for issues with system
        // time.
        let secs_since_last_tick =
            if self.last_tick > now { 0 } else { (now - self.last_tick).as_secs() as i32 };
        self.last_tick = now;

        // update reputation via seconds connected
        for peer in self.peers.iter_mut().filter(|(_, peer)| peer.state.is_connected()) {
            // update reputation via seconds connected, but keep the target _around_ the default
            // reputation.
            if peer.1.reputation < DEFAULT_REPUTATION {
                peer.1.reputation += secs_since_last_tick;
            }
        }
    }

    /// Returns the tracked reputation for a peer.
    pub(crate) fn get_reputation(&self, peer_id: &PeerId) -> Option<i32> {
        self.peers.get(peer_id).map(|peer| peer.reputation)
    }

    /// Apply the corresponding reputation change to the given peer
    pub(crate) fn apply_reputation_change(&mut self, peer_id: &PeerId, rep: ReputationChangeKind) {
        let outcome = if let Some(peer) = self.peers.get_mut(peer_id) {
            // First check if we should reset the reputation
            if rep.is_reset() {
                peer.reset_reputation()
            } else {
                let reputation_change = self.reputation_weights.change(rep);
                peer.apply_reputation(reputation_change.as_i32())
            }
        } else {
            return
        };

        match outcome {
            ReputationChangeOutcome::None => {}
            ReputationChangeOutcome::Ban => {
                self.ban_peer(*peer_id);
            }
            ReputationChangeOutcome::Unban => self.unban_peer(*peer_id),
            ReputationChangeOutcome::DisconnectAndBan => {
                self.queued_actions.push_back(PeerAction::Disconnect {
                    peer_id: *peer_id,
                    reason: Some(DisconnectReason::DisconnectRequested),
                });
                self.ban_peer(*peer_id);
            }
        }
    }

    /// Gracefully disconnected a pending _outgoing_ session
    pub(crate) fn on_pending_session_gracefully_closed(&mut self, peer_id: &PeerId) {
        if let Some(peer) = self.peers.get_mut(peer_id) {
            peer.state = PeerConnectionState::Idle;
        } else {
            return
        }

        self.connection_info.decr_out();
    }

    /// Invoked when an _outgoing_ pending session was closed during authentication or the
    /// handshake.
    pub(crate) fn on_pending_session_dropped(
        &mut self,
        remote_addr: &SocketAddr,
        peer_id: &PeerId,
        err: &PendingSessionHandshakeError,
    ) {
        self.on_connection_failure(remote_addr, peer_id, err, ReputationChangeKind::FailedToConnect)
    }

    /// Gracefully disconnected an active session
    pub(crate) fn on_active_session_gracefully_closed(&mut self, peer_id: PeerId) {
        match self.peers.entry(peer_id) {
            Entry::Occupied(mut entry) => {
                self.connection_info.decr_state(entry.get().state);

                if entry.get().remove_after_disconnect && !entry.get().is_trusted() {
                    // this peer should be removed from the set
                    entry.remove();
                    self.queued_actions.push_back(PeerAction::PeerRemoved(peer_id));
                } else {
                    // reset the peer's state
                    // we reset the backoff counter since we're able to establish a successful
                    // session to that peer
                    entry.get_mut().severe_backoff_counter = 0;
                    entry.get_mut().state = PeerConnectionState::Idle;
                    return
                }
            }
            Entry::Vacant(_) => return,
        }

        self.fill_outbound_slots();
    }

    /// Called when an _active_ session to a peer was forcefully dropped due to an error.
    ///
    /// Depending on whether the error is fatal, the peer will be removed from the peer set
    /// otherwise its reputation is slashed.
    pub(crate) fn on_active_session_dropped(
        &mut self,
        remote_addr: &SocketAddr,
        peer_id: &PeerId,
        err: &EthStreamError,
    ) {
        self.on_connection_failure(remote_addr, peer_id, err, ReputationChangeKind::Dropped)
    }

    /// Called when an attempt to create an _outgoing_ pending session failed while setting up a tcp
    /// connection.
    pub(crate) fn on_outgoing_connection_failure(
        &mut self,
        remote_addr: &SocketAddr,
        peer_id: &PeerId,
        err: &io::Error,
    ) {
        self.on_connection_failure(remote_addr, peer_id, err, ReputationChangeKind::FailedToConnect)
    }

    fn on_connection_failure(
        &mut self,
        remote_addr: &SocketAddr,
        peer_id: &PeerId,
        err: impl SessionError,
        reputation_change: ReputationChangeKind,
    ) {
        trace!(target: "net::peers", ?remote_addr, ?peer_id, ?err, "handling failed connection");

        if err.is_fatal_protocol_error() {
            trace!(target: "net::peers", ?remote_addr, ?peer_id, ?err, "fatal connection error");
            // remove the peer to which we can't establish a connection due to protocol related
            // issues.
            if let Some((peer_id, peer)) = self.peers.remove_entry(peer_id) {
                self.connection_info.decr_state(peer.state);
                self.queued_actions.push_back(PeerAction::PeerRemoved(peer_id));
            }

            // ban the peer
            self.ban_peer(*peer_id);

            // If the error is caused by a peer that should be banned from discovery
            if err.merits_discovery_ban() {
                self.queued_actions.push_back(PeerAction::DiscoveryBanPeerId {
                    peer_id: *peer_id,
                    ip_addr: remote_addr.ip(),
                })
            }
        } else {
            let mut backoff_until = None;
            let mut remove_peer = false;

            if let Some(peer) = self.peers.get_mut(peer_id) {
                if let Some(kind) = err.should_backoff() {
                    // Increment peer.backoff_counter
                    if kind.is_severe() {
                        peer.severe_backoff_counter += 1;
                    }

                    let backoff_time =
                        self.backoff_durations.backoff_until(kind, peer.severe_backoff_counter);

                    // The peer has signaled that it is currently unable to process any more
                    // connections, so we will hold off on attempting any new connections for a
                    // while
                    backoff_until = Some(backoff_time);
                } else {
                    // If the error was not a backoff error, we reduce the peer's reputation
                    let reputation_change = self.reputation_weights.change(reputation_change);
                    peer.reputation = peer.reputation.saturating_add(reputation_change.as_i32());
                };

                self.connection_info.decr_state(peer.state);
                peer.state = PeerConnectionState::Idle;

                if peer.severe_backoff_counter > self.max_backoff_count && !peer.is_trusted() {
                    // mark peer for removal if it has been backoff too many times and is _not_
                    // trusted
                    remove_peer = true;
                }
            }

            // remove peer if it has been marked for removal
            if remove_peer {
                let (peer_id, _) = self.peers.remove_entry(peer_id).expect("peer must exist");
                self.queued_actions.push_back(PeerAction::PeerRemoved(peer_id));
            } else if let Some(backoff_until) = backoff_until {
                // otherwise, backoff the peer if marked as such
                self.backoff_peer_until(*peer_id, backoff_until);
            }
        }

        self.fill_outbound_slots();
    }

    /// Invoked if a pending session was disconnected because there's already a connection to the
    /// peer.
    ///
    /// If the session was an outgoing connection, this means that the peer initiated a connection
    /// to us at the same time and this connection is already established.
    pub(crate) fn on_already_connected(&mut self, direction: Direction) {
        match direction {
            Direction::Incoming => {}
            Direction::Outgoing(_) => {
                // need to decrement the outgoing counter
                self.connection_info.decr_out();
            }
        }
    }

    /// Called as follow-up for a discovered peer.
    ///
    /// The [`ForkId`] is retrieved from an ENR record that the peer announces over the discovery
    /// protocol
    pub(crate) fn set_discovered_fork_id(&mut self, peer_id: PeerId, fork_id: ForkId) {
        if let Some(peer) = self.peers.get_mut(&peer_id) {
            trace!(target: "net::peers", ?peer_id, ?fork_id, "set discovered fork id");
            peer.fork_id = Some(fork_id);
        }
    }

    /// Called for a newly discovered peer.
    ///
    /// If the peer already exists, then the address, kind and fork_id will be updated.
    pub(crate) fn add_peer(&mut self, peer_id: PeerId, addr: SocketAddr, fork_id: Option<ForkId>) {
        self.add_peer_kind(peer_id, PeerKind::Basic, addr, fork_id)
    }

    /// Called for a newly discovered trusted peer.
    ///
    /// If the peer already exists, then the address and kind will be updated.
    #[allow(dead_code)]
    pub(crate) fn add_trusted_peer(&mut self, peer_id: PeerId, addr: SocketAddr) {
        self.add_peer_kind(peer_id, PeerKind::Trusted, addr, None)
    }

    /// Called for a newly discovered peer.
    ///
    /// If the peer already exists, then the address, kind and fork_id will be updated.
    pub(crate) fn add_peer_kind(
        &mut self,
        peer_id: PeerId,
        kind: PeerKind,
        addr: SocketAddr,
        fork_id: Option<ForkId>,
    ) {
        if self.ban_list.is_banned(&peer_id, &addr.ip()) {
            return
        }

        match self.peers.entry(peer_id) {
            Entry::Occupied(mut entry) => {
                let peer = entry.get_mut();
                peer.kind = kind;
                peer.fork_id = fork_id;
                peer.addr = addr;

                if peer.state.is_incoming() {
                    // now that we have an actual discovered address, for that peer and not just the
                    // ip of the incoming connection, we don't need to remove the peer after
                    // disconnecting, See `on_incoming_session_established`
                    peer.remove_after_disconnect = false;
                }
            }
            Entry::Vacant(entry) => {
                trace!(target: "net::peers", ?peer_id, ?addr, "discovered new node");
                let mut peer = Peer::with_kind(addr, kind);
                peer.fork_id = fork_id;
                entry.insert(peer);
                self.queued_actions.push_back(PeerAction::PeerAdded(peer_id));
            }
        }
    }

    /// Removes the tracked node from the set.
    pub(crate) fn remove_peer(&mut self, peer_id: PeerId) {
        let Entry::Occupied(entry) = self.peers.entry(peer_id) else { return };
        if entry.get().is_trusted() {
            return
        }
        let mut peer = entry.remove();

        trace!(target: "net::peers",  ?peer_id, "remove discovered node");
        self.queued_actions.push_back(PeerAction::PeerRemoved(peer_id));

        if peer.state.is_connected() {
            trace!(target: "net::peers",  ?peer_id, "disconnecting on remove from discovery");
            // we terminate the active session here, but only remove the peer after the session
            // was disconnected, this prevents the case where the session is scheduled for
            // disconnect but the node is immediately rediscovered, See also
            // [`Self::on_disconnected()`]
            peer.remove_after_disconnect = true;
            peer.state.disconnect();
            self.peers.insert(peer_id, peer);
            self.queued_actions.push_back(PeerAction::Disconnect {
                peer_id,
                reason: Some(DisconnectReason::DisconnectRequested),
            })
        }
    }

    /// Removes the tracked node from the trusted set.
    pub(crate) fn remove_peer_from_trusted_set(&mut self, peer_id: PeerId) {
        let Entry::Occupied(mut entry) = self.peers.entry(peer_id) else { return };
        if !entry.get().is_trusted() {
            return
        }

        let peer = entry.get_mut();

        peer.kind = PeerKind::Basic;
    }

    /// Returns the idle peer with the highest reputation.
    ///
    /// Peers that are `trusted`, see [PeerKind], are prioritized as long as they're not currently
    /// marked as banned or backed off.
    ///
    /// If `connect_trusted_nodes_only` is enabled, see [PeersConfig], then this will only consider
    /// `trusted` peers.
    ///
    /// Returns `None` if no peer is available.
    fn best_unconnected(&mut self) -> Option<(PeerId, &mut Peer)> {
        let mut unconnected = self.peers.iter_mut().filter(|(_, peer)| {
            !peer.is_backed_off() &&
                !peer.is_banned() &&
                peer.state.is_unconnected() &&
                (!self.connect_trusted_nodes_only || peer.is_trusted())
        });

        // keep track of the best peer, if there's one
        let mut best_peer = unconnected.next()?;

        if best_peer.1.is_trusted() {
            return Some((*best_peer.0, best_peer.1))
        }

        for maybe_better in unconnected {
            // if the peer is trusted, return it immediately
            if maybe_better.1.is_trusted() {
                return Some((*maybe_better.0, maybe_better.1))
            }

            // otherwise we keep track of the best peer using the reputation
            if maybe_better.1.reputation > best_peer.1.reputation {
                best_peer = maybe_better;
            }
        }
        Some((*best_peer.0, best_peer.1))
    }

    /// If there's capacity for new outbound connections, this will queue new
    /// [`PeerAction::Connect`] actions.
    ///
    /// New connections are only initiated, if slots are available and appropriate peers are
    /// available.
    fn fill_outbound_slots(&mut self) {
        let peer_len = self.peers.len();
        self.tick();

        // as long as there a slots available try to fill them with the best peers
        let mut new_outbound_dials = 1;
        while self.connection_info.has_out_capacity() {
            let action = {
                let (peer_id, peer) = match self.best_unconnected() {
                    Some(peer) => peer,
                    _ => break,
                };

                // If best peer does not meet reputation threshold exit immediately.
                if peer.is_banned() {
                    break
                }

<<<<<<< HEAD
                info!(target: "patch", ?peer, ?peer_id, total_peers = peer_len, "Peer scheduled for outbound connection");

                trace!(target : "net::peers",  ?peer_id, addr=?peer.addr, "schedule outbound connection");
=======
                trace!(target: "net::peers",  ?peer_id, addr=?peer.addr, "schedule outbound connection");
>>>>>>> 32bf97d7

                peer.state = PeerConnectionState::Out;
                PeerAction::Connect { peer_id, remote_addr: peer.addr }
            };

            self.connection_info.inc_out();

            self.queued_actions.push_back(action);

            new_outbound_dials += 1;
            if new_outbound_dials > self.connection_info.max_concurrent_outbound_dials {
                break
            }
        }
    }

    /// Advances the state.
    ///
    /// Event hooks invoked externally may trigger a new [`PeerAction`] that are buffered until
    /// [`PeersManager`] is polled.
    pub fn poll(&mut self, cx: &mut Context<'_>) -> Poll<PeerAction> {
        loop {
            // drain buffered actions
            if let Some(action) = self.queued_actions.pop_front() {
                return Poll::Ready(action)
            }

            while let Poll::Ready(Some(cmd)) = self.handle_rx.poll_next_unpin(cx) {
                match cmd {
                    PeerCommand::Add(peer_id, addr) => {
                        self.add_peer(peer_id, addr, None);
                    }
                    PeerCommand::Remove(peer) => self.remove_peer(peer),
                    PeerCommand::ReputationChange(peer_id, rep) => {
                        self.apply_reputation_change(&peer_id, rep)
                    }
                    PeerCommand::GetPeer(peer, tx) => {
                        let _ = tx.send(self.peers.get(&peer).cloned());
                    }
                    PeerCommand::GetPeers(tx) => {
                        let _ = tx.send(
                            self.peers.iter().map(|(k, v)| NodeRecord::new(v.addr, *k)).collect(),
                        );
                    }
                }
            }

            if self.release_interval.poll_tick(cx).is_ready() {
                let now = std::time::Instant::now();
                let (_, unbanned_peers) = self.ban_list.evict(now);

                for peer_id in unbanned_peers {
                    if let Some(peer) = self.peers.get_mut(&peer_id) {
                        peer.unban();
                    } else {
                        continue
                    }
                    self.queued_actions.push_back(PeerAction::UnBanPeer { peer_id });
                }

                // clear the backoff list of expired backoffs, and mark the relevant peers as
                // ready to be dialed
                self.backed_off_peers.retain(|peer_id, until| {
                    if now > *until {
                        if let Some(peer) = self.peers.get_mut(peer_id) {
                            peer.backed_off = false;
                        }
                        return false
                    }
                    true
                })
            }

            while self.refill_slots_interval.poll_tick(cx).is_ready() {
                self.fill_outbound_slots();
            }

            if self.queued_actions.is_empty() {
                return Poll::Pending
            }
        }
    }
}

impl Default for PeersManager {
    fn default() -> Self {
        PeersManager::new(Default::default())
    }
}

/// Tracks stats about connected nodes
#[derive(Debug, Clone, PartialEq)]
#[cfg_attr(feature = "serde", derive(serde::Serialize, serde::Deserialize), serde(default))]
pub struct ConnectionInfo {
    /// Counter for currently occupied slots for active outbound connections.
    #[cfg_attr(feature = "serde", serde(skip))]
    num_outbound: usize,
    /// Counter for currently occupied slots for active inbound connections.
    #[cfg_attr(feature = "serde", serde(skip))]
    num_inbound: usize,
    /// Maximum allowed outbound connections.
    max_outbound: usize,
    /// Maximum allowed inbound connections.
    max_inbound: usize,
    /// Maximum allowed concurrent outbound dials.
    #[cfg_attr(feature = "serde", serde(default))]
    max_concurrent_outbound_dials: usize,
}

// === impl ConnectionInfo ===

impl ConnectionInfo {
    ///  Returns `true` if there's still capacity for a new outgoing connection.
    fn has_out_capacity(&self) -> bool {
        debug!(target: "patch", current = self.num_outbound, max = self.max_outbound, "has_out_capacity");
        self.num_outbound < self.max_outbound
    }

    ///  Returns `true` if there's still capacity for a new incoming connection.
    fn has_in_capacity(&self) -> bool {
        self.num_inbound < self.max_inbound
    }

    fn decr_state(&mut self, state: PeerConnectionState) {
        match state {
            PeerConnectionState::Idle => {}
            PeerConnectionState::DisconnectingIn | PeerConnectionState::In => self.decr_in(),
            PeerConnectionState::DisconnectingOut | PeerConnectionState::Out => self.decr_out(),
        }
    }

    fn decr_out(&mut self) {
        self.num_outbound -= 1;
    }

    fn inc_out(&mut self) {
        self.num_outbound += 1;
    }

    fn inc_in(&mut self) {
        self.num_inbound += 1;
    }

    fn decr_in(&mut self) {
        self.num_inbound -= 1;
    }
}

impl Default for ConnectionInfo {
    fn default() -> Self {
        ConnectionInfo {
            num_outbound: 0,
            num_inbound: 0,
            max_outbound: DEFAULT_MAX_PEERS_OUTBOUND,
            max_inbound: DEFAULT_MAX_PEERS_INBOUND,
            max_concurrent_outbound_dials: DEFAULT_MAX_CONCURRENT_DIALS,
        }
    }
}

/// Tracks info about a single peer.
#[derive(Debug, Clone)]
pub struct Peer {
    /// Where to reach the peer
    addr: SocketAddr,
    /// Reputation of the peer.
    reputation: i32,
    /// The state of the connection, if any.
    state: PeerConnectionState,
    /// The [`ForkId`] that the peer announced via discovery.
    fork_id: Option<ForkId>,
    /// Whether the entry should be removed after an existing session was terminated.
    remove_after_disconnect: bool,
    /// The kind of peer
    kind: PeerKind,
    /// Whether the peer is currently backed off.
    backed_off: bool,
    /// Counts number of times the peer was backed off due to a severe [BackoffKind].
    severe_backoff_counter: u32,
}

// === impl Peer ===

impl Peer {
    fn new(addr: SocketAddr) -> Self {
        Self::with_state(addr, Default::default())
    }

    fn trusted(addr: SocketAddr) -> Self {
        Self { kind: PeerKind::Trusted, ..Self::new(addr) }
    }

    fn with_state(addr: SocketAddr, state: PeerConnectionState) -> Self {
        Self {
            addr,
            state,
            reputation: DEFAULT_REPUTATION,
            fork_id: None,
            remove_after_disconnect: false,
            kind: Default::default(),
            backed_off: false,
            severe_backoff_counter: 0,
        }
    }

    fn with_kind(addr: SocketAddr, kind: PeerKind) -> Self {
        Self { kind, ..Self::new(addr) }
    }

    /// Resets the reputation of the peer to the default value. This always returns
    /// [`ReputationChangeOutcome::None`].
    fn reset_reputation(&mut self) -> ReputationChangeOutcome {
        self.reputation = DEFAULT_REPUTATION;

        ReputationChangeOutcome::None
    }

    /// Applies a reputation change to the peer and returns what action should be taken.
    fn apply_reputation(&mut self, reputation: i32) -> ReputationChangeOutcome {
        let previous = self.reputation;
        // we add reputation since negative reputation change decrease total reputation
        self.reputation = previous.saturating_add(reputation);

        trace!(target: "net::peers", reputation=%self.reputation, banned=%self.is_banned(), "applied reputation change");

        if self.state.is_connected() && self.is_banned() {
            self.state.disconnect();
            return ReputationChangeOutcome::DisconnectAndBan
        }

        if self.is_banned() && !is_banned_reputation(previous) {
            return ReputationChangeOutcome::Ban
        }

        if !self.is_banned() && is_banned_reputation(previous) {
            return ReputationChangeOutcome::Unban
        }

        ReputationChangeOutcome::None
    }

    /// Returns true if the peer's reputation is below the banned threshold.
    #[inline]
    fn is_banned(&self) -> bool {
        is_banned_reputation(self.reputation)
    }

    #[inline]
    fn is_backed_off(&self) -> bool {
        self.backed_off
    }

    /// Unbans the peer by resetting its reputation
    #[inline]
    fn unban(&mut self) {
        self.reputation = DEFAULT_REPUTATION
    }

    /// Returns whether this peer is trusted
    #[inline]
    fn is_trusted(&self) -> bool {
        matches!(self.kind, PeerKind::Trusted)
    }
}

/// Outcomes when a reputation change is applied to a peer
enum ReputationChangeOutcome {
    /// Nothing to do.
    None,
    /// Ban the peer.
    Ban,
    /// Ban and disconnect
    DisconnectAndBan,
    /// Unban the peer
    Unban,
}

/// Represents the kind of connection established to the peer, if any
#[derive(Debug, Clone, Copy, Default, Eq, PartialEq)]
enum PeerConnectionState {
    /// Not connected currently.
    #[default]
    Idle,
    /// Disconnect of an incoming connection in progress
    DisconnectingIn,
    /// Disconnect of an outgoing connection in progress
    DisconnectingOut,
    /// Connected via incoming connection.
    In,
    /// Connected via outgoing connection.
    Out,
}

// === impl PeerConnectionState ===

impl PeerConnectionState {
    /// Sets the disconnect state
    #[inline]
    fn disconnect(&mut self) {
        match self {
            PeerConnectionState::In => *self = PeerConnectionState::DisconnectingIn,
            PeerConnectionState::Out => *self = PeerConnectionState::DisconnectingOut,
            _ => {}
        }
    }

    /// Returns true if this is an active incoming connection.
    #[inline]
    fn is_incoming(&self) -> bool {
        matches!(self, PeerConnectionState::In)
    }

    /// Returns whether we're currently connected with this peer
    #[inline]
    fn is_connected(&self) -> bool {
        matches!(self, PeerConnectionState::In | PeerConnectionState::Out)
    }

    /// Returns if there's currently no connection to that peer.
    #[inline]
    fn is_unconnected(&self) -> bool {
        matches!(self, PeerConnectionState::Idle)
    }
}

/// Commands the [`PeersManager`] listens for.
#[derive(Debug)]
pub(crate) enum PeerCommand {
    /// Command for manually add
    Add(PeerId, SocketAddr),
    /// Remove a peer from the set
    ///
    /// If currently connected this will disconnect the session
    Remove(PeerId),
    /// Apply a reputation change to the given peer.
    ReputationChange(PeerId, ReputationChangeKind),
    /// Get information about a peer
    GetPeer(PeerId, oneshot::Sender<Option<Peer>>),
    /// Get node information on all peers
    GetPeers(oneshot::Sender<Vec<NodeRecord>>),
}

/// Actions the peer manager can trigger.
#[derive(Debug)]
pub enum PeerAction {
    /// Start a new connection to a peer.
    Connect {
        /// The peer to connect to.
        peer_id: PeerId,
        /// Where to reach the node
        remote_addr: SocketAddr,
    },
    /// Disconnect an existing connection.
    Disconnect {
        /// The peer ID of the established connection.
        peer_id: PeerId,
        /// An optional reason for the disconnect.
        reason: Option<DisconnectReason>,
    },
    /// Disconnect an existing incoming connection, because the peers reputation is below the
    /// banned threshold or is on the [`BanList`]
    DisconnectBannedIncoming {
        /// The peer ID of the established connection.
        peer_id: PeerId,
    },
    /// Ban the peer in discovery.
    DiscoveryBanPeerId {
        /// The peer ID.
        peer_id: PeerId,
        /// The IP address.
        ip_addr: IpAddr,
    },
    /// Ban the IP in discovery.
    DiscoveryBanIp {
        /// The IP address.
        ip_addr: IpAddr,
    },
    /// Ban the peer temporarily
    BanPeer {
        /// The peer ID.
        peer_id: PeerId,
    },
    /// Unban the peer temporarily
    UnBanPeer {
        /// The peer ID.
        peer_id: PeerId,
    },
    /// Emit peerAdded event
    PeerAdded(PeerId),
    /// Emit peerRemoved event
    PeerRemoved(PeerId),
}

/// Config type for initiating a [`PeersManager`] instance.
#[derive(Debug, Clone, PartialEq)]
#[cfg_attr(feature = "serde", derive(serde::Serialize, serde::Deserialize))]
#[cfg_attr(feature = "serde", serde(default))]
pub struct PeersConfig {
    /// How often to recheck free slots for outbound connections.
    #[cfg_attr(feature = "serde", serde(with = "humantime_serde"))]
    pub refill_slots_interval: Duration,
    /// Trusted nodes to connect to.
    pub trusted_nodes: HashSet<NodeRecord>,
    /// Connect to trusted nodes only?
    pub connect_trusted_nodes_only: bool,
    /// Maximum number of backoff attempts before we give up on a peer and dropping.
    ///
    /// The max time spent of a peer before it's removed from the set is determined by the
    /// configured backoff duration and the max backoff count.
    ///
    /// With a backoff counter of 5 and a backoff duration of 1h, the minimum time spent of the
    /// peer in the table is the sum of all backoffs (1h + 2h + 3h + 4h + 5h = 15h).
    ///
    /// Note: this does not apply to trusted peers.
    pub max_backoff_count: u32,
    /// Basic nodes to connect to.
    #[cfg_attr(feature = "serde", serde(skip))]
    pub basic_nodes: HashSet<NodeRecord>,
    /// How long to ban bad peers.
    #[cfg_attr(feature = "serde", serde(with = "humantime_serde"))]
    pub ban_duration: Duration,
    /// Restrictions on PeerIds and Ips.
    #[cfg_attr(feature = "serde", serde(skip))]
    pub ban_list: BanList,
    /// Restrictions on connections.
    pub connection_info: ConnectionInfo,
    /// How to weigh reputation changes.
    pub reputation_weights: ReputationChangeWeights,
    /// How long to backoff peers that are we failed to connect to for non-fatal reasons, such as
    /// [`DisconnectReason::TooManyPeers`].
    ///
    /// The backoff duration increases with number of backoff attempts.
    pub backoff_durations: PeerBackoffDurations,
}

impl Default for PeersConfig {
    fn default() -> Self {
        Self {
            refill_slots_interval: Duration::from_millis(5_000),
            connection_info: Default::default(),
            reputation_weights: Default::default(),
            ban_list: Default::default(),
            // Ban peers for 12h
            ban_duration: Duration::from_secs(60 * 60),
            backoff_durations: Default::default(),
            trusted_nodes: Default::default(),
            connect_trusted_nodes_only: false,
            basic_nodes: Default::default(),
            max_backoff_count: 5,
        }
    }
}

impl PeersConfig {
    /// A set of peer_ids and ip addr that we want to never connect to
    pub fn with_ban_list(mut self, ban_list: BanList) -> Self {
        self.ban_list = ban_list;
        self
    }

    /// Configure how long to ban bad peers
    pub fn with_ban_duration(mut self, ban_duration: Duration) -> Self {
        self.ban_duration = ban_duration;
        self
    }

    /// Maximum occupied slots for outbound connections.
    pub fn with_max_pending_outbound(mut self, num_outbound: usize) -> Self {
        self.connection_info.num_outbound = num_outbound;
        self
    }

    /// Maximum occupied slots for inbound connections.
    pub fn with_max_pending_inbound(mut self, num_inbound: usize) -> Self {
        self.connection_info.num_inbound = num_inbound;
        self
    }

    /// Maximum allowed outbound connections.
    pub fn with_max_outbound(mut self, max_outbound: usize) -> Self {
        self.connection_info.max_outbound = max_outbound;
        self
    }

    /// Maximum allowed inbound connections with optional update.
    pub fn with_max_inbound_opt(mut self, max_inbound: Option<usize>) -> Self {
        if let Some(max_inbound) = max_inbound {
            self.connection_info.max_inbound = max_inbound;
        }
        self
    }

    /// Maximum allowed outbound connections with optional update.
    pub fn with_max_outbound_opt(mut self, max_outbound: Option<usize>) -> Self {
        if let Some(max_outbound) = max_outbound {
            self.connection_info.max_outbound = max_outbound;
        }
        self
    }

    /// Maximum allowed inbound connections.
    pub fn with_max_inbound(mut self, max_inbound: usize) -> Self {
        self.connection_info.max_inbound = max_inbound;
        self
    }

    /// Maximum allowed concurrent outbound dials.
    pub fn with_max_concurrent_dials(mut self, max_concurrent_outbound_dials: usize) -> Self {
        self.connection_info.max_concurrent_outbound_dials = max_concurrent_outbound_dials;
        self
    }

    /// Nodes to always connect to.
    pub fn with_trusted_nodes(mut self, nodes: HashSet<NodeRecord>) -> Self {
        self.trusted_nodes = nodes;
        self
    }

    /// Connect only to trusted nodes.
    pub fn with_connect_trusted_nodes_only(mut self, trusted_only: bool) -> Self {
        self.connect_trusted_nodes_only = trusted_only;
        self
    }

    /// Nodes available at launch.
    pub fn with_basic_nodes(mut self, nodes: HashSet<NodeRecord>) -> Self {
        self.basic_nodes = nodes;
        self
    }

    /// Configures the max allowed backoff count.
    pub fn with_max_backoff_count(mut self, max_backoff_count: u32) -> Self {
        self.max_backoff_count = max_backoff_count;
        self
    }

    /// Configures how to weigh reputation changes.
    pub fn with_reputation_weights(mut self, reputation_weights: ReputationChangeWeights) -> Self {
        self.reputation_weights = reputation_weights;
        self
    }

    /// Configures how long to backoff peers that are we failed to connect to for non-fatal reasons
    pub fn with_backoff_durations(mut self, backoff_durations: PeerBackoffDurations) -> Self {
        self.backoff_durations = backoff_durations;
        self
    }

    /// Read from file nodes available at launch. Ignored if None.
    pub fn with_basic_nodes_from_file(
        self,
        optional_file: Option<impl AsRef<Path>>,
    ) -> Result<Self, io::Error> {
        let Some(file_path) = optional_file else { return Ok(self) };
        let reader = match std::fs::File::open(file_path.as_ref()) {
            Ok(file) => io::BufReader::new(file),
            Err(e) if e.kind() == ErrorKind::NotFound => return Ok(self),
            Err(e) => Err(e)?,
        };
        info!(target: "net::peers", file = %file_path.as_ref().display(), "Loading saved peers");
        let nodes: HashSet<NodeRecord> = serde_json::from_reader(reader)?;
        Ok(self.with_basic_nodes(nodes))
    }
}

/// The durations to use when a backoff should be applied to a peer.
///
/// See also [`BackoffKind`].
#[derive(Debug, Clone, Copy, PartialEq)]
#[cfg_attr(feature = "serde", derive(serde::Serialize, serde::Deserialize))]
pub struct PeerBackoffDurations {
    /// Applies to connection problems where there is a chance that they will be resolved after the
    /// short duration.
    #[cfg_attr(feature = "serde", serde(with = "humantime_serde"))]
    pub low: Duration,
    /// Applies to more severe connection problems where there is a lower chance that they will be
    /// resolved.
    #[cfg_attr(feature = "serde", serde(with = "humantime_serde"))]
    pub medium: Duration,
    /// Intended for spammers, or bad peers in general.
    #[cfg_attr(feature = "serde", serde(with = "humantime_serde"))]
    pub high: Duration,
    /// Maximum total backoff duration.
    #[cfg_attr(feature = "serde", serde(with = "humantime_serde"))]
    pub max: Duration,
}

impl PeerBackoffDurations {
    /// Returns the corresponding [`Duration`]
    pub fn backoff(&self, kind: BackoffKind) -> Duration {
        match kind {
            BackoffKind::Low => self.low,
            BackoffKind::Medium => self.medium,
            BackoffKind::High => self.high,
        }
    }

    /// Returns the timestamp until which we should backoff.
    ///
    /// The Backoff duration is capped by the configured maximum backoff duration.
    pub fn backoff_until(&self, kind: BackoffKind, backoff_counter: u32) -> std::time::Instant {
        let backoff_time = self.backoff(kind);
        let backoff_time = backoff_time + backoff_time * backoff_counter;
        let now = std::time::Instant::now();
        now + backoff_time.min(self.max)
    }
}

impl Default for PeerBackoffDurations {
    fn default() -> Self {
        Self {
            low: Duration::from_secs(30),
            // 3min
            medium: Duration::from_secs(60 * 3),
            // 15min
            high: Duration::from_secs(60 * 15),
            // 1h
            max: Duration::from_secs(60 * 60),
        }
    }
}

#[derive(Debug, Error)]
pub enum InboundConnectionError {
    ExceedsLimit(usize),
    IpBanned,
}

impl Display for InboundConnectionError {
    fn fmt(&self, f: &mut std::fmt::Formatter<'_>) -> std::fmt::Result {
        write!(f, "{self:?}")
    }
}

#[cfg(test)]
mod test {
    use super::PeersManager;
    use crate::{
        error::BackoffKind,
        peers::{
            manager::{ConnectionInfo, PeerBackoffDurations, PeerConnectionState},
            reputation::DEFAULT_REPUTATION,
            PeerAction,
        },
        session::PendingSessionHandshakeError,
        PeersConfig,
    };
    use reth_discv4::NodeRecord;
    use reth_eth_wire::{
        errors::{EthHandshakeError, EthStreamError, P2PHandshakeError, P2PStreamError},
        DisconnectReason,
    };
    use reth_net_common::ban_list::BanList;
    use reth_network_api::ReputationChangeKind;
    use reth_primitives::{PeerId, B512};
    use std::{
        collections::HashSet,
        future::{poll_fn, Future},
        io,
        net::{IpAddr, Ipv4Addr, SocketAddr},
        pin::Pin,
        task::{Context, Poll},
        time::Duration,
    };

    struct PeerActionFuture<'a> {
        peers: &'a mut PeersManager,
    }

    impl<'a> Future for PeerActionFuture<'a> {
        type Output = PeerAction;

        fn poll(self: Pin<&mut Self>, cx: &mut Context<'_>) -> Poll<Self::Output> {
            self.get_mut().peers.poll(cx)
        }
    }

    macro_rules! event {
        ($peers:expr) => {
            PeerActionFuture { peers: &mut $peers }.await
        };
    }

    #[tokio::test]
    async fn test_insert() {
        let peer = PeerId::random();
        let socket_addr = SocketAddr::new(IpAddr::V4(Ipv4Addr::new(127, 0, 1, 2)), 8008);
        let mut peers = PeersManager::default();
        peers.add_peer(peer, socket_addr, None);

        match event!(peers) {
            PeerAction::PeerAdded(peer_id) => {
                assert_eq!(peer_id, peer);
            }
            _ => unreachable!(),
        }
        match event!(peers) {
            PeerAction::Connect { peer_id, remote_addr } => {
                assert_eq!(peer_id, peer);
                assert_eq!(remote_addr, socket_addr);
            }
            _ => unreachable!(),
        }
    }

    #[tokio::test]
    async fn test_ban() {
        let peer = PeerId::random();
        let socket_addr = SocketAddr::new(IpAddr::V4(Ipv4Addr::new(127, 0, 1, 2)), 8008);
        let mut peers = PeersManager::default();
        peers.ban_peer(peer);
        peers.add_peer(peer, socket_addr, None);

        match event!(peers) {
            PeerAction::BanPeer { peer_id } => {
                assert_eq!(peer_id, peer);
            }
            _ => unreachable!(),
        }

        poll_fn(|cx| {
            assert!(peers.poll(cx).is_pending());
            Poll::Ready(())
        })
        .await;
    }

    #[tokio::test]
    async fn test_unban() {
        let peer = PeerId::random();
        let socket_addr = SocketAddr::new(IpAddr::V4(Ipv4Addr::new(127, 0, 1, 2)), 8008);
        let mut peers = PeersManager::default();
        peers.ban_peer(peer);
        peers.add_peer(peer, socket_addr, None);

        match event!(peers) {
            PeerAction::BanPeer { peer_id } => {
                assert_eq!(peer_id, peer);
            }
            _ => unreachable!(),
        }

        poll_fn(|cx| {
            assert!(peers.poll(cx).is_pending());
            Poll::Ready(())
        })
        .await;

        peers.unban_peer(peer);

        match event!(peers) {
            PeerAction::UnBanPeer { peer_id } => {
                assert_eq!(peer_id, peer);
            }
            _ => unreachable!(),
        }

        poll_fn(|cx| {
            assert!(peers.poll(cx).is_pending());
            Poll::Ready(())
        })
        .await;
    }

    #[tokio::test]
    async fn test_backoff_on_busy() {
        let peer = PeerId::random();
        let socket_addr = SocketAddr::new(IpAddr::V4(Ipv4Addr::new(127, 0, 1, 2)), 8008);

        let backoff_durations =
            PeerBackoffDurations { low: Duration::from_millis(200), ..Default::default() };
        let config = PeersConfig { backoff_durations, ..Default::default() };
        let mut peers = PeersManager::new(config);
        peers.add_peer(peer, socket_addr, None);

        match event!(peers) {
            PeerAction::PeerAdded(peer_id) => {
                assert_eq!(peer_id, peer);
            }
            _ => unreachable!(),
        }
        match event!(peers) {
            PeerAction::Connect { peer_id, .. } => {
                assert_eq!(peer_id, peer);
            }
            _ => unreachable!(),
        }

        poll_fn(|cx| {
            assert!(peers.poll(cx).is_pending());
            Poll::Ready(())
        })
        .await;

        peers.on_active_session_dropped(
            &socket_addr,
            &peer,
            &EthStreamError::P2PStreamError(P2PStreamError::Disconnected(
                DisconnectReason::TooManyPeers,
            )),
        );

        poll_fn(|cx| {
            assert!(peers.poll(cx).is_pending());
            Poll::Ready(())
        })
        .await;

        assert!(peers.backed_off_peers.contains_key(&peer));
        assert!(peers.peers.get(&peer).unwrap().is_backed_off());

        tokio::time::sleep(backoff_durations.low).await;

        match event!(peers) {
            PeerAction::Connect { peer_id, .. } => {
                assert_eq!(peer_id, peer);
            }
            _ => unreachable!(),
        }

        assert!(!peers.backed_off_peers.contains_key(&peer));
        assert!(!peers.peers.get(&peer).unwrap().is_backed_off());
    }

    #[tokio::test]
    async fn test_backoff_on_no_response() {
        let peer = PeerId::random();
        let socket_addr = SocketAddr::new(IpAddr::V4(Ipv4Addr::new(127, 0, 1, 2)), 8008);

        let backoff_durations = PeerBackoffDurations {
            high: Duration::from_millis(200),
            low: Duration::from_millis(200),
            ..Default::default()
        };
        let config = PeersConfig { backoff_durations, ..Default::default() };
        let mut peers = PeersManager::new(config);
        peers.add_peer(peer, socket_addr, None);

        match event!(peers) {
            PeerAction::PeerAdded(peer_id) => {
                assert_eq!(peer_id, peer);
            }
            _ => unreachable!(),
        }
        match event!(peers) {
            PeerAction::Connect { peer_id, .. } => {
                assert_eq!(peer_id, peer);
            }
            _ => unreachable!(),
        }

        poll_fn(|cx| {
            assert!(peers.poll(cx).is_pending());
            Poll::Ready(())
        })
        .await;

        peers.on_pending_session_dropped(
            &socket_addr,
            &peer,
            &PendingSessionHandshakeError::Eth(EthStreamError::EthHandshakeError(
                EthHandshakeError::NoResponse,
            )),
        );

        poll_fn(|cx| {
            assert!(peers.poll(cx).is_pending());
            Poll::Ready(())
        })
        .await;

        assert!(peers.backed_off_peers.contains_key(&peer));
        assert!(peers.peers.get(&peer).unwrap().is_backed_off());

        tokio::time::sleep(backoff_durations.high).await;

        match event!(peers) {
            PeerAction::Connect { peer_id, .. } => {
                assert_eq!(peer_id, peer);
            }
            _ => unreachable!(),
        }

        assert!(!peers.backed_off_peers.contains_key(&peer));
        assert!(!peers.peers.get(&peer).unwrap().is_backed_off());
    }

    #[tokio::test]
    async fn test_low_backoff() {
        let peer = PeerId::random();
        let socket_addr = SocketAddr::new(IpAddr::V4(Ipv4Addr::new(127, 0, 1, 2)), 8008);
        let config = PeersConfig::default();
        let mut peers = PeersManager::new(config);
        peers.add_peer(peer, socket_addr, None);
        let peer_struct = peers.peers.get_mut(&peer).unwrap();

        let backoff_timestamp = peers
            .backoff_durations
            .backoff_until(BackoffKind::Low, peer_struct.severe_backoff_counter);

        let expected = std::time::Instant::now() + peers.backoff_durations.low;
        assert!(backoff_timestamp <= expected);
    }

    #[tokio::test]
    async fn test_multiple_backoff_calculations() {
        let peer = PeerId::random();
        let socket_addr = SocketAddr::new(IpAddr::V4(Ipv4Addr::new(127, 0, 1, 2)), 8008);
        let config = PeersConfig::default();
        let mut peers = PeersManager::new(config);
        peers.add_peer(peer, socket_addr, None);
        let peer_struct = peers.peers.get_mut(&peer).unwrap();

        // Simulate a peer that was already backed off once
        peer_struct.severe_backoff_counter = 1;

        let now = std::time::Instant::now();

        // Simulate the increment that happens in on_connection_failure
        peer_struct.severe_backoff_counter += 1;
        // Get official backoff time
        let backoff_time = peers
            .backoff_durations
            .backoff_until(BackoffKind::High, peer_struct.severe_backoff_counter);

        // Duration of the backoff should be 2 * 15 minutes = 30 minutes
        let backoff_duration = std::time::Duration::new(30 * 60, 0);

        // We can't use assert_eq! since there is a very small diff in the nano secs
        // Usually it is 1800s != 1799.9999996s
        assert!(backoff_time.duration_since(now) > backoff_duration);
    }

    #[tokio::test]
    async fn test_ban_on_active_drop() {
        let peer = PeerId::random();
        let socket_addr = SocketAddr::new(IpAddr::V4(Ipv4Addr::new(127, 0, 1, 2)), 8008);
        let mut peers = PeersManager::default();
        peers.add_peer(peer, socket_addr, None);

        match event!(peers) {
            PeerAction::PeerAdded(peer_id) => {
                assert_eq!(peer_id, peer);
            }
            _ => unreachable!(),
        }
        match event!(peers) {
            PeerAction::Connect { peer_id, .. } => {
                assert_eq!(peer_id, peer);
            }
            _ => unreachable!(),
        }

        poll_fn(|cx| {
            assert!(peers.poll(cx).is_pending());
            Poll::Ready(())
        })
        .await;

        peers.on_active_session_dropped(
            &socket_addr,
            &peer,
            &EthStreamError::P2PStreamError(P2PStreamError::Disconnected(
                DisconnectReason::UselessPeer,
            )),
        );

        match event!(peers) {
            PeerAction::PeerRemoved(peer_id) => {
                assert_eq!(peer_id, peer);
            }
            _ => unreachable!(),
        }
        match event!(peers) {
            PeerAction::BanPeer { peer_id } => {
                assert_eq!(peer_id, peer);
            }
            _ => unreachable!(),
        }

        poll_fn(|cx| {
            assert!(peers.poll(cx).is_pending());
            Poll::Ready(())
        })
        .await;

        assert!(peers.peers.get(&peer).is_none());
    }

    #[tokio::test]
    async fn test_remove_on_max_backoff_count() {
        let peer = PeerId::random();
        let socket_addr = SocketAddr::new(IpAddr::V4(Ipv4Addr::new(127, 0, 1, 2)), 8008);
        let config = PeersConfig::default();
        let mut peers = PeersManager::new(config.clone());
        peers.add_peer(peer, socket_addr, None);
        let peer_struct = peers.peers.get_mut(&peer).unwrap();

        // Simulate a peer that was already backed off once
        peer_struct.severe_backoff_counter = config.max_backoff_count;

        match event!(peers) {
            PeerAction::PeerAdded(peer_id) => {
                assert_eq!(peer_id, peer);
            }
            _ => unreachable!(),
        }
        match event!(peers) {
            PeerAction::Connect { peer_id, .. } => {
                assert_eq!(peer_id, peer);
            }
            _ => unreachable!(),
        }

        poll_fn(|cx| {
            assert!(peers.poll(cx).is_pending());
            Poll::Ready(())
        })
        .await;

        peers.on_pending_session_dropped(
            &socket_addr,
            &peer,
            &PendingSessionHandshakeError::Eth(
                io::Error::new(io::ErrorKind::ConnectionRefused, "peer unreachable").into(),
            ),
        );

        match event!(peers) {
            PeerAction::PeerRemoved(peer_id) => {
                assert_eq!(peer_id, peer);
            }
            _ => unreachable!(),
        }

        poll_fn(|cx| {
            assert!(peers.poll(cx).is_pending());
            Poll::Ready(())
        })
        .await;

        assert!(peers.peers.get(&peer).is_none());
    }

    #[tokio::test]
    async fn test_ban_on_pending_drop() {
        let peer = PeerId::random();
        let socket_addr = SocketAddr::new(IpAddr::V4(Ipv4Addr::new(127, 0, 1, 2)), 8008);
        let mut peers = PeersManager::default();
        peers.add_peer(peer, socket_addr, None);

        match event!(peers) {
            PeerAction::PeerAdded(peer_id) => {
                assert_eq!(peer_id, peer);
            }
            _ => unreachable!(),
        }
        match event!(peers) {
            PeerAction::Connect { peer_id, .. } => {
                assert_eq!(peer_id, peer);
            }
            _ => unreachable!(),
        }

        poll_fn(|cx| {
            assert!(peers.poll(cx).is_pending());
            Poll::Ready(())
        })
        .await;

        peers.on_pending_session_dropped(
            &socket_addr,
            &peer,
            &PendingSessionHandshakeError::Eth(EthStreamError::P2PStreamError(
                P2PStreamError::Disconnected(DisconnectReason::UselessPeer),
            )),
        );

        match event!(peers) {
            PeerAction::PeerRemoved(peer_id) => {
                assert_eq!(peer_id, peer);
            }
            _ => unreachable!(),
        }
        match event!(peers) {
            PeerAction::BanPeer { peer_id } => {
                assert_eq!(peer_id, peer);
            }
            _ => unreachable!(),
        }

        poll_fn(|cx| {
            assert!(peers.poll(cx).is_pending());
            Poll::Ready(())
        })
        .await;

        assert!(peers.peers.get(&peer).is_none());
    }

    #[tokio::test]
    async fn test_internally_closed_incoming() {
        let socket_addr = SocketAddr::new(IpAddr::V4(Ipv4Addr::new(127, 0, 1, 2)), 8008);
        let mut peers = PeersManager::default();

        assert!(peers.on_incoming_pending_session(socket_addr.ip()).is_ok());
        assert_eq!(peers.connection_info.num_inbound, 1);
        peers.on_incoming_pending_session_rejected_internally();
        assert_eq!(peers.connection_info.num_inbound, 0);
    }

    #[tokio::test]
    async fn test_closed_incoming() {
        let socket_addr = SocketAddr::new(IpAddr::V4(Ipv4Addr::new(127, 0, 1, 2)), 8008);
        let mut peers = PeersManager::default();

        assert!(peers.on_incoming_pending_session(socket_addr.ip()).is_ok());
        assert_eq!(peers.connection_info.num_inbound, 1);
        peers.on_incoming_pending_session_gracefully_closed();
        assert_eq!(peers.connection_info.num_inbound, 0);
    }

    #[tokio::test]
    async fn test_dropped_incoming() {
        let socket_addr = SocketAddr::new(IpAddr::V4(Ipv4Addr::new(1, 0, 1, 2)), 8008);
        let ban_duration = Duration::from_millis(500);
        let config = PeersConfig { ban_duration, ..Default::default() };
        let mut peers = PeersManager::new(config);

        assert!(peers.on_incoming_pending_session(socket_addr.ip()).is_ok());
        assert_eq!(peers.connection_info.num_inbound, 1);
        let err = PendingSessionHandshakeError::Eth(EthStreamError::P2PStreamError(
            P2PStreamError::HandshakeError(P2PHandshakeError::Disconnected(
                DisconnectReason::UselessPeer,
            )),
        ));

        peers.on_incoming_pending_session_dropped(socket_addr, &err);
        assert_eq!(peers.connection_info.num_inbound, 0);
        assert!(peers.ban_list.is_banned_ip(&socket_addr.ip()));

        assert!(peers.on_incoming_pending_session(socket_addr.ip()).is_err());

        // unbanned after timeout
        tokio::time::sleep(ban_duration).await;

        poll_fn(|cx| {
            let _ = peers.poll(cx);
            Poll::Ready(())
        })
        .await;

        assert!(!peers.ban_list.is_banned_ip(&socket_addr.ip()));
        assert!(peers.on_incoming_pending_session(socket_addr.ip()).is_ok());
    }

    #[tokio::test]
    async fn test_reputation_change_connected() {
        let peer = PeerId::random();
        let socket_addr = SocketAddr::new(IpAddr::V4(Ipv4Addr::new(127, 0, 1, 2)), 8008);
        let mut peers = PeersManager::default();
        peers.add_peer(peer, socket_addr, None);

        match event!(peers) {
            PeerAction::PeerAdded(peer_id) => {
                assert_eq!(peer_id, peer);
            }
            _ => unreachable!(),
        }
        match event!(peers) {
            PeerAction::Connect { peer_id, remote_addr } => {
                assert_eq!(peer_id, peer);
                assert_eq!(remote_addr, socket_addr);
            }
            _ => unreachable!(),
        }

        let p = peers.peers.get_mut(&peer).unwrap();
        assert_eq!(p.state, PeerConnectionState::Out);

        peers.apply_reputation_change(&peer, ReputationChangeKind::BadProtocol);

        let p = peers.peers.get(&peer).unwrap();
        assert_eq!(p.state, PeerConnectionState::DisconnectingOut);
        assert!(p.is_banned());

        peers.on_active_session_gracefully_closed(peer);

        let p = peers.peers.get(&peer).unwrap();
        assert_eq!(p.state, PeerConnectionState::Idle);
        assert!(p.is_banned());

        match event!(peers) {
            PeerAction::Disconnect { peer_id, .. } => {
                assert_eq!(peer_id, peer);
            }
            _ => unreachable!(),
        }
    }

    #[tokio::test]
    async fn test_reputation_management() {
        let peer = PeerId::random();
        let socket_addr = SocketAddr::new(IpAddr::V4(Ipv4Addr::new(127, 0, 1, 2)), 8008);
        let mut peers = PeersManager::default();
        peers.add_peer(peer, socket_addr, None);
        assert_eq!(peers.get_reputation(&peer), Some(0));

        peers.apply_reputation_change(&peer, ReputationChangeKind::Other(1024));
        assert_eq!(peers.get_reputation(&peer), Some(1024));

        peers.apply_reputation_change(&peer, ReputationChangeKind::Reset);
        assert_eq!(peers.get_reputation(&peer), Some(0));
    }

    #[tokio::test]
    async fn test_remove_discovered_active() {
        let peer = PeerId::random();
        let socket_addr = SocketAddr::new(IpAddr::V4(Ipv4Addr::new(127, 0, 1, 2)), 8008);
        let mut peers = PeersManager::default();
        peers.add_peer(peer, socket_addr, None);

        match event!(peers) {
            PeerAction::PeerAdded(peer_id) => {
                assert_eq!(peer_id, peer);
            }
            _ => unreachable!(),
        }
        match event!(peers) {
            PeerAction::Connect { peer_id, remote_addr } => {
                assert_eq!(peer_id, peer);
                assert_eq!(remote_addr, socket_addr);
            }
            _ => unreachable!(),
        }

        let p = peers.peers.get(&peer).unwrap();
        assert_eq!(p.state, PeerConnectionState::Out);

        peers.remove_peer(peer);

        match event!(peers) {
            PeerAction::PeerRemoved(peer_id) => {
                assert_eq!(peer_id, peer);
            }
            _ => unreachable!(),
        }
        match event!(peers) {
            PeerAction::Disconnect { peer_id, .. } => {
                assert_eq!(peer_id, peer);
            }
            _ => unreachable!(),
        }

        let p = peers.peers.get(&peer).unwrap();
        assert_eq!(p.state, PeerConnectionState::DisconnectingOut);

        peers.add_peer(peer, socket_addr, None);
        let p = peers.peers.get(&peer).unwrap();
        assert_eq!(p.state, PeerConnectionState::DisconnectingOut);

        peers.on_active_session_gracefully_closed(peer);
        assert!(peers.peers.get(&peer).is_none());
    }

    #[tokio::test]
    async fn test_outgoing_connection_error() {
        let peer = PeerId::random();
        let socket_addr = SocketAddr::new(IpAddr::V4(Ipv4Addr::new(127, 0, 1, 2)), 8008);
        let mut peers = PeersManager::default();
        peers.add_peer(peer, socket_addr, None);

        match event!(peers) {
            PeerAction::PeerAdded(peer_id) => {
                assert_eq!(peer_id, peer);
            }
            _ => unreachable!(),
        }
        match event!(peers) {
            PeerAction::Connect { peer_id, remote_addr } => {
                assert_eq!(peer_id, peer);
                assert_eq!(remote_addr, socket_addr);
            }
            _ => unreachable!(),
        }

        let p = peers.peers.get(&peer).unwrap();
        assert_eq!(p.state, PeerConnectionState::Out);

        assert_eq!(peers.num_outbound_connections(), 1);

        peers.on_outgoing_connection_failure(
            &socket_addr,
            &peer,
            &io::Error::new(io::ErrorKind::ConnectionRefused, ""),
        );

        assert_eq!(peers.num_outbound_connections(), 0);
    }

    #[tokio::test]
    async fn test_discovery_ban_list() {
        let ip = IpAddr::V4(Ipv4Addr::new(127, 0, 1, 2));
        let socket_addr = SocketAddr::new(ip, 8008);
        let ban_list = BanList::new(HashSet::new(), vec![ip]);
        let config = PeersConfig::default().with_ban_list(ban_list);
        let mut peer_manager = PeersManager::new(config);
        peer_manager.add_peer(B512::default(), socket_addr, None);

        assert!(peer_manager.peers.is_empty());
    }

    #[tokio::test]
    async fn test_on_pending_ban_list() {
        let ip = IpAddr::V4(Ipv4Addr::new(127, 0, 1, 2));
        let socket_addr = SocketAddr::new(ip, 8008);
        let ban_list = BanList::new(HashSet::new(), vec![ip]);
        let config = PeersConfig::default().with_ban_list(ban_list);
        let mut peer_manager = PeersManager::new(config);
        let a = peer_manager.on_incoming_pending_session(socket_addr.ip());
        // because we have no active peers this should be fine for testings
        match a {
            Ok(_) => panic!(),
            Err(err) => match err {
                super::InboundConnectionError::IpBanned {} => {}
                super::InboundConnectionError::ExceedsLimit { .. } => {
                    panic!()
                }
            },
        }
    }

    #[tokio::test]
    async fn test_on_active_inbound_ban_list() {
        let ip = IpAddr::V4(Ipv4Addr::new(127, 0, 1, 2));
        let socket_addr = SocketAddr::new(ip, 8008);
        let given_peer_id = PeerId::random();
        let ban_list = BanList::new(vec![given_peer_id], HashSet::new());
        let config = PeersConfig::default().with_ban_list(ban_list);
        let mut peer_manager = PeersManager::new(config);
        peer_manager.on_incoming_session_established(given_peer_id, socket_addr);

        let Some(PeerAction::DisconnectBannedIncoming { peer_id }) =
            peer_manager.queued_actions.pop_front()
        else {
            panic!()
        };

        assert_eq!(peer_id, given_peer_id)
    }

    #[test]
    fn test_connection_limits() {
        let mut info = ConnectionInfo::default();
        info.inc_in();
        assert_eq!(info.num_inbound, 1);
        assert_eq!(info.num_outbound, 0);
        assert!(info.has_in_capacity());

        info.decr_in();
        assert_eq!(info.num_inbound, 0);
        assert_eq!(info.num_outbound, 0);

        info.inc_out();
        assert_eq!(info.num_inbound, 0);
        assert_eq!(info.num_outbound, 1);
        assert!(info.has_out_capacity());

        info.decr_out();
        assert_eq!(info.num_inbound, 0);
        assert_eq!(info.num_outbound, 0);
    }

    #[test]
    fn test_connection_peer_state() {
        let mut info = ConnectionInfo::default();
        info.inc_in();

        info.decr_state(PeerConnectionState::In);
        assert_eq!(info.num_inbound, 0);
        assert_eq!(info.num_outbound, 0);

        info.inc_out();

        info.decr_state(PeerConnectionState::Out);
        assert_eq!(info.num_inbound, 0);
        assert_eq!(info.num_outbound, 0);
    }

    #[tokio::test]
    async fn test_trusted_peers_are_prioritized() {
        let trusted_peer = PeerId::random();
        let trusted_sock = SocketAddr::new(IpAddr::V4(Ipv4Addr::new(127, 0, 1, 2)), 8008);
        let config = PeersConfig::default().with_trusted_nodes(HashSet::from([NodeRecord {
            address: IpAddr::V4(Ipv4Addr::new(127, 0, 1, 2)),
            tcp_port: 8008,
            udp_port: 8008,
            id: trusted_peer,
        }]));
        let mut peers = PeersManager::new(config);

        let basic_peer = PeerId::random();
        let basic_sock = SocketAddr::new(IpAddr::V4(Ipv4Addr::new(127, 0, 1, 2)), 8009);
        peers.add_peer(basic_peer, basic_sock, None);

        match event!(peers) {
            PeerAction::PeerAdded(peer_id) => {
                assert_eq!(peer_id, basic_peer);
            }
            _ => unreachable!(),
        }
        match event!(peers) {
            PeerAction::Connect { peer_id, remote_addr } => {
                assert_eq!(peer_id, trusted_peer);
                assert_eq!(remote_addr, trusted_sock);
            }
            _ => unreachable!(),
        }
        match event!(peers) {
            PeerAction::Connect { peer_id, remote_addr } => {
                assert_eq!(peer_id, basic_peer);
                assert_eq!(remote_addr, basic_sock);
            }
            _ => unreachable!(),
        }
    }

    #[tokio::test]
    async fn test_connect_trusted_nodes_only() {
        let trusted_peer = PeerId::random();
        let trusted_sock = SocketAddr::new(IpAddr::V4(Ipv4Addr::new(127, 0, 1, 2)), 8008);
        let config = PeersConfig::default()
            .with_trusted_nodes(HashSet::from([NodeRecord {
                address: IpAddr::V4(Ipv4Addr::new(127, 0, 1, 2)),
                tcp_port: 8008,
                udp_port: 8008,
                id: trusted_peer,
            }]))
            .with_connect_trusted_nodes_only(true);
        let mut peers = PeersManager::new(config);

        let basic_peer = PeerId::random();
        let basic_sock = SocketAddr::new(IpAddr::V4(Ipv4Addr::new(127, 0, 1, 2)), 8009);
        peers.add_peer(basic_peer, basic_sock, None);

        match event!(peers) {
            PeerAction::PeerAdded(peer_id) => {
                assert_eq!(peer_id, basic_peer);
            }
            _ => unreachable!(),
        }
        match event!(peers) {
            PeerAction::Connect { peer_id, remote_addr } => {
                assert_eq!(peer_id, trusted_peer);
                assert_eq!(remote_addr, trusted_sock);
            }
            _ => unreachable!(),
        }
        poll_fn(|cx| {
            assert!(peers.poll(cx).is_pending());
            Poll::Ready(())
        })
        .await;
    }

    #[tokio::test]
    async fn test_tick() {
        let ip = IpAddr::V4(Ipv4Addr::new(127, 0, 1, 2));
        let socket_addr = SocketAddr::new(ip, 8008);
        let config = PeersConfig::default();
        let mut peer_manager = PeersManager::new(config);
        let peer_id = PeerId::random();
        peer_manager.add_peer(peer_id, socket_addr, None);

        tokio::time::sleep(Duration::from_secs(1)).await;
        peer_manager.tick();

        // still unconnected
        assert_eq!(peer_manager.peers.get_mut(&peer_id).unwrap().reputation, DEFAULT_REPUTATION);

        // mark as connected
        peer_manager.peers.get_mut(&peer_id).unwrap().state = PeerConnectionState::Out;

        tokio::time::sleep(Duration::from_secs(1)).await;
        peer_manager.tick();

        // still at default reputation
        assert_eq!(peer_manager.peers.get_mut(&peer_id).unwrap().reputation, DEFAULT_REPUTATION);

        peer_manager.peers.get_mut(&peer_id).unwrap().reputation -= 1;

        tokio::time::sleep(Duration::from_secs(1)).await;
        peer_manager.tick();

        // tick applied
        assert!(peer_manager.peers.get_mut(&peer_id).unwrap().reputation >= DEFAULT_REPUTATION);
    }

    #[tokio::test]
    async fn test_remove_incoming_after_disconnect() {
        let peer_id = PeerId::random();
        let addr = SocketAddr::new(IpAddr::V4(Ipv4Addr::new(127, 0, 1, 2)), 8009);
        let mut peers = PeersManager::default();

        peers.on_incoming_pending_session(addr.ip()).unwrap();
        peers.on_incoming_session_established(peer_id, addr);
        let peer = peers.peers.get(&peer_id).unwrap();
        assert_eq!(peer.state, PeerConnectionState::In);
        assert!(peer.remove_after_disconnect);

        peers.on_active_session_gracefully_closed(peer_id);
        assert!(peers.peers.get(&peer_id).is_none())
    }

    #[tokio::test]
    async fn test_keep_incoming_after_disconnect_if_discovered() {
        let peer_id = PeerId::random();
        let addr = SocketAddr::new(IpAddr::V4(Ipv4Addr::new(127, 0, 1, 2)), 8009);
        let mut peers = PeersManager::default();

        peers.on_incoming_pending_session(addr.ip()).unwrap();
        peers.on_incoming_session_established(peer_id, addr);
        let peer = peers.peers.get(&peer_id).unwrap();
        assert_eq!(peer.state, PeerConnectionState::In);
        assert!(peer.remove_after_disconnect);

        // trigger discovery manually while the peer is still connected
        peers.add_peer(peer_id, addr, None);

        peers.on_active_session_gracefully_closed(peer_id);

        let peer = peers.peers.get(&peer_id).unwrap();
        assert_eq!(peer.state, PeerConnectionState::Idle);
        assert!(!peer.remove_after_disconnect);
    }

    #[tokio::test]
    async fn test_max_concurrent_dials() {
        let config = PeersConfig::default();
        let mut peer_manager = PeersManager::new(config);
        let ip = IpAddr::V4(Ipv4Addr::new(127, 0, 1, 2));
        let socket_addr = SocketAddr::new(ip, 8008);
        for _ in 0..peer_manager.connection_info.max_concurrent_outbound_dials * 2 {
            peer_manager.add_peer(PeerId::random(), socket_addr, None);
        }

        peer_manager.fill_outbound_slots();
        let dials = peer_manager
            .queued_actions
            .iter()
            .filter(|ev| matches!(ev, PeerAction::Connect { .. }))
            .count();
        assert_eq!(dials, peer_manager.connection_info.max_concurrent_outbound_dials);
    }
}<|MERGE_RESOLUTION|>--- conflicted
+++ resolved
@@ -703,13 +703,7 @@
                     break
                 }
 
-<<<<<<< HEAD
-                info!(target: "patch", ?peer, ?peer_id, total_peers = peer_len, "Peer scheduled for outbound connection");
-
                 trace!(target : "net::peers",  ?peer_id, addr=?peer.addr, "schedule outbound connection");
-=======
-                trace!(target: "net::peers",  ?peer_id, addr=?peer.addr, "schedule outbound connection");
->>>>>>> 32bf97d7
 
                 peer.state = PeerConnectionState::Out;
                 PeerAction::Connect { peer_id, remote_addr: peer.addr }
