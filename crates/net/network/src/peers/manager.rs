--- conflicted
+++ resolved
@@ -629,16 +629,10 @@
     /// Returns `None` if no peer is available.
     fn best_unconnected(&mut self) -> Option<(PeerId, &mut Peer)> {
         let mut unconnected = self.peers.iter_mut().filter(|(_, peer)| {
-<<<<<<< HEAD
-            peer.state.is_unconnected()
-                && !peer.is_banned()
-                && (!self.connect_trusted_nodes_only || peer.is_trusted())
-=======
             peer.state.is_unconnected() &&
                 !peer.is_banned() &&
                 !peer.is_backed_off() &&
                 (!self.connect_trusted_nodes_only || peer.is_trusted())
->>>>>>> 7194e94a
         });
 
         // keep track of the best peer, if there's one
