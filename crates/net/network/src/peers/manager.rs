use crate::{
    error::{BackoffKind, SessionError},
    peers::{
        reputation::{is_banned_reputation, DEFAULT_REPUTATION},
        ReputationChangeWeights, DEFAULT_MAX_CONCURRENT_DIALS, DEFAULT_MAX_PEERS_INBOUND,
        DEFAULT_MAX_PEERS_OUTBOUND,
    },
    session::{Direction, PendingSessionHandshakeError},
};
use futures::StreamExt;
use reth_eth_wire::{errors::EthStreamError, DisconnectReason};
use reth_net_common::ban_list::BanList;
use reth_network_api::{PeerKind, ReputationChangeKind};
use reth_primitives::{ForkId, NodeRecord, PeerId};
use std::{
    collections::{hash_map::Entry, HashMap, HashSet, VecDeque},
    fmt::Display,
    io::{self, ErrorKind},
    net::{IpAddr, SocketAddr},
    path::Path,
    task::{Context, Poll},
    time::Duration,
};
use thiserror::Error;
use tokio::{
    sync::{mpsc, oneshot},
    time::{Instant, Interval},
};
use tokio_stream::wrappers::UnboundedReceiverStream;
use tracing::{debug, info, trace};

/// A communication channel to the [`PeersManager`] to apply manual changes to the peer set.
#[derive(Clone, Debug)]
pub struct PeersHandle {
    /// Sender half of command channel back to the [`PeersManager`]
    manager_tx: mpsc::UnboundedSender<PeerCommand>,
}

// === impl PeersHandle ===

impl PeersHandle {
    fn send(&self, cmd: PeerCommand) {
        let _ = self.manager_tx.send(cmd);
    }

    /// Adds a peer to the set.
    pub fn add_peer(&self, peer_id: PeerId, addr: SocketAddr) {
        self.send(PeerCommand::Add(peer_id, addr));
    }

    /// Removes a peer from the set.
    pub fn remove_peer(&self, peer_id: PeerId) {
        self.send(PeerCommand::Remove(peer_id));
    }

    /// Send a reputation change for the given peer.
    pub fn reputation_change(&self, peer_id: PeerId, kind: ReputationChangeKind) {
        self.send(PeerCommand::ReputationChange(peer_id, kind));
    }

    /// Returns a peer by its [`PeerId`], or `None` if the peer is not in the peer set.
    pub async fn peer_by_id(&self, peer_id: PeerId) -> Option<Peer> {
        let (tx, rx) = oneshot::channel();
        self.send(PeerCommand::GetPeer(peer_id, tx));

        rx.await.unwrap_or(None)
    }

    /// Returns all peers in the peerset.
    pub async fn all_peers(&self) -> Vec<NodeRecord> {
        let (tx, rx) = oneshot::channel();
        self.send(PeerCommand::GetPeers(tx));

        rx.await.unwrap_or_default()
    }
}

/// Maintains the state of _all_ the peers known to the network.
///
/// This is supposed to be owned by the network itself, but can be reached via the [`PeersHandle`].
/// From this type, connections to peers are established or disconnected, see [`PeerAction`].
///
/// The [`PeersManager`] will be notified on peer related changes
pub(crate) struct PeersManager {
    /// All peers known to the network
    peers: HashMap<PeerId, Peer>,
    /// Copy of the sender half, so new [`PeersHandle`] can be created on demand.
    manager_tx: mpsc::UnboundedSender<PeerCommand>,
    /// Receiver half of the command channel.
    handle_rx: UnboundedReceiverStream<PeerCommand>,
    /// Buffered actions until the manager is polled.
    queued_actions: VecDeque<PeerAction>,
    /// Interval for triggering connections if there are free slots.
    refill_slots_interval: Interval,
    /// How to weigh reputation changes
    reputation_weights: ReputationChangeWeights,
    /// Tracks current slot stats.
    connection_info: ConnectionInfo,
    /// Tracks unwanted ips/peer ids.
    ban_list: BanList,
    /// Tracks currently backed off peers.
    backed_off_peers: HashMap<PeerId, std::time::Instant>,
    /// Interval at which to check for peers to unban and release from the backoff map.
    release_interval: Interval,
    /// How long to ban bad peers.
    ban_duration: Duration,
    /// How long peers to which we could not connect for non-fatal reasons, e.g.
    /// [`DisconnectReason::TooManyPeers`], are put in time out.
    backoff_durations: PeerBackoffDurations,
    /// If non-trusted peers should be connected to
    connect_trusted_nodes_only: bool,
    /// Timestamp of the last time [Self::tick] was called.
    last_tick: Instant,
    /// Maximum number of backoff attempts before we give up on a peer and dropping.
    max_backoff_count: u32,
}

impl PeersManager {
    /// Create a new instance with the given config
    pub(crate) fn new(config: PeersConfig) -> Self {
        let PeersConfig {
            refill_slots_interval,
            connection_info,
            reputation_weights,
            ban_list,
            ban_duration,
            backoff_durations,
            trusted_nodes,
            connect_trusted_nodes_only,
            basic_nodes,
            max_backoff_count,
        } = config;
        let (manager_tx, handle_rx) = mpsc::unbounded_channel();
        let now = Instant::now();

        // We use half of the interval to decrease the max duration to `150%` in worst case
        let unban_interval = ban_duration.min(backoff_durations.low) / 2;

        let mut peers = HashMap::with_capacity(trusted_nodes.len() + basic_nodes.len());

        for NodeRecord { address, tcp_port, udp_port: _, id } in trusted_nodes {
            peers.entry(id).or_insert_with(|| Peer::trusted(SocketAddr::from((address, tcp_port))));
        }

        for NodeRecord { address, tcp_port, udp_port: _, id } in basic_nodes {
            peers.entry(id).or_insert_with(|| Peer::new(SocketAddr::from((address, tcp_port))));
        }

        Self {
            peers,
            manager_tx,
            handle_rx: UnboundedReceiverStream::new(handle_rx),
            queued_actions: Default::default(),
            reputation_weights,
            refill_slots_interval: tokio::time::interval_at(
                now + refill_slots_interval,
                refill_slots_interval,
            ),
            release_interval: tokio::time::interval_at(now + unban_interval, unban_interval),
            connection_info,
            ban_list,
            backed_off_peers: Default::default(),
            ban_duration,
            backoff_durations,
            connect_trusted_nodes_only,
            last_tick: Instant::now(),
            max_backoff_count,
        }
    }

    /// Returns a new [`PeersHandle`] that can send commands to this type.
    pub(crate) fn handle(&self) -> PeersHandle {
        PeersHandle { manager_tx: self.manager_tx.clone() }
    }

    /// Returns the number of peers in the peer set
    #[inline]
    pub(crate) fn num_known_peers(&self) -> usize {
        self.peers.len()
    }

    /// Returns an iterator over all peers
    pub(crate) fn iter_peers(&self) -> impl Iterator<Item = NodeRecord> + '_ {
        self.peers.iter().map(|(peer_id, v)| NodeRecord::new(v.addr, *peer_id))
    }

    /// Returns the number of currently active inbound connections.
    #[inline]
    pub(crate) fn num_inbound_connections(&self) -> usize {
        self.connection_info.num_inbound
    }

    /// Returns the number of currently active outbound connections.
    #[inline]
    pub(crate) fn num_outbound_connections(&self) -> usize {
        self.connection_info.num_outbound
    }

    /// Returns the number of currently backed off peers.
    #[inline]
    pub(crate) fn num_backed_off_peers(&self) -> usize {
        self.backed_off_peers.len()
    }

    /// Invoked when a new _incoming_ tcp connection is accepted.
    ///
    /// returns an error if the inbound ip address is on the ban list or
    /// we have reached our limit for max inbound connections
    pub(crate) fn on_incoming_pending_session(
        &mut self,
        addr: IpAddr,
    ) -> Result<(), InboundConnectionError> {
        if self.ban_list.is_banned_ip(&addr) {
            return Err(InboundConnectionError::IpBanned);
        }
        if !self.connection_info.has_in_capacity() {
            return Err(InboundConnectionError::ExceedsLimit(self.connection_info.max_inbound));
        }
        // keep track of new connection
        self.connection_info.inc_in();
        Ok(())
    }

    /// Invoked when a previous call to [Self::on_incoming_pending_session] succeeded but it was
    /// rejected.
    pub(crate) fn on_incoming_pending_session_rejected_internally(&mut self) {
        self.connection_info.decr_in();
    }

    /// Invoked when a pending session was closed.
    pub(crate) fn on_incoming_pending_session_gracefully_closed(&mut self) {
        self.connection_info.decr_in()
    }

    /// Invoked when a pending session was closed.
    pub(crate) fn on_incoming_pending_session_dropped(
        &mut self,
        remote_addr: SocketAddr,
        err: &PendingSessionHandshakeError,
    ) {
        if err.is_fatal_protocol_error() {
            self.ban_ip(remote_addr.ip());

            if err.merits_discovery_ban() {
                self.queued_actions
                    .push_back(PeerAction::DiscoveryBanIp { ip_addr: remote_addr.ip() })
            }
        }

        self.connection_info.decr_in()
    }

    /// Called when a new _incoming_ active session was established to the given peer.
    ///
    /// This will update the state of the peer if not yet tracked.
    ///
    /// If the reputation of the peer is below the `BANNED_REPUTATION` threshold, a disconnect will
    /// be scheduled.
    pub(crate) fn on_incoming_session_established(&mut self, peer_id: PeerId, addr: SocketAddr) {
        // we only need to check the peer id here as the ip address will have been checked at
        // on_inbound_pending_session. We also check if the peer is in the backoff list here.
        if self.ban_list.is_banned_peer(&peer_id) {
            self.queued_actions.push_back(PeerAction::DisconnectBannedIncoming { peer_id });
            return;
        }

        // start a new tick, so the peer is not immediately rewarded for the time since last tick
        self.tick();

        match self.peers.entry(peer_id) {
            Entry::Occupied(mut entry) => {
                let value = entry.get_mut();
                if value.is_banned() {
                    self.queued_actions.push_back(PeerAction::DisconnectBannedIncoming { peer_id });
                    return;
                }
                value.state = PeerConnectionState::In;
            }
            Entry::Vacant(entry) => {
                // peer is missing in the table, we add it but mark it as to be removed after
                // disconnect, because we only know the outgoing port
                let mut peer = Peer::with_state(addr, PeerConnectionState::In);
                peer.remove_after_disconnect = true;
                entry.insert(peer);
                self.queued_actions.push_back(PeerAction::PeerAdded(peer_id));
            }
        }
    }

    /// Bans the peer temporarily with the configured ban timeout
    fn ban_peer(&mut self, peer_id: PeerId) {
        self.ban_list.ban_peer_until(peer_id, std::time::Instant::now() + self.ban_duration);
        self.queued_actions.push_back(PeerAction::BanPeer { peer_id });
    }

    /// Bans the IP temporarily with the configured ban timeout
    fn ban_ip(&mut self, ip: IpAddr) {
        self.ban_list.ban_ip_until(ip, std::time::Instant::now() + self.ban_duration);
    }

    /// Temporarily puts the peer in timeout by inserting it into the backedoff peers set
    fn backoff_peer_until(&mut self, peer_id: PeerId, until: std::time::Instant) {
        trace!(target: "net::peers", ?peer_id, "backing off");

        if let Some(peer) = self.peers.get_mut(&peer_id) {
            peer.backed_off = true;
            self.backed_off_peers.insert(peer_id, until);
        }
    }

    /// Unbans the peer
    fn unban_peer(&mut self, peer_id: PeerId) {
        self.ban_list.unban_peer(&peer_id);
        self.queued_actions.push_back(PeerAction::UnBanPeer { peer_id });
    }

    /// Tick function to update reputation of all connected peers.
    /// Peers are rewarded with reputation increases for the time they are connected since the last
    /// tick. This is to prevent peers from being disconnected eventually due to slashed
    /// reputation because of some bad messages (most likely transaction related)
    fn tick(&mut self) {
        let now = Instant::now();
        // Determine the number of seconds since the last tick.
        // Ensuring that now is always greater than last_tick to account for issues with system
        // time.
        let secs_since_last_tick =
            if self.last_tick > now { 0 } else { (now - self.last_tick).as_secs() as i32 };
        self.last_tick = now;

        // update reputation via seconds connected
        for peer in self.peers.iter_mut().filter(|(_, peer)| peer.state.is_connected()) {
            // update reputation via seconds connected, but keep the target _around_ the default
            // reputation.
            if peer.1.reputation < DEFAULT_REPUTATION {
                peer.1.reputation += secs_since_last_tick;
            }
        }
    }

    /// Returns the tracked reputation for a peer.
    pub(crate) fn get_reputation(&self, peer_id: &PeerId) -> Option<i32> {
        self.peers.get(peer_id).map(|peer| peer.reputation)
    }

    /// Apply the corresponding reputation change to the given peer
    pub(crate) fn apply_reputation_change(&mut self, peer_id: &PeerId, rep: ReputationChangeKind) {
        let outcome = if let Some(peer) = self.peers.get_mut(peer_id) {
            // First check if we should reset the reputation
            if rep.is_reset() {
                peer.reset_reputation()
            } else {
                let reputation_change = self.reputation_weights.change(rep);
                peer.apply_reputation(reputation_change.as_i32())
            }
        } else {
            return;
        };

        match outcome {
            ReputationChangeOutcome::None => {}
            ReputationChangeOutcome::Ban => {
                self.ban_peer(*peer_id);
            }
            ReputationChangeOutcome::Unban => self.unban_peer(*peer_id),
            ReputationChangeOutcome::DisconnectAndBan => {
                self.queued_actions.push_back(PeerAction::Disconnect {
                    peer_id: *peer_id,
                    reason: Some(DisconnectReason::DisconnectRequested),
                });
                self.ban_peer(*peer_id);
            }
        }
    }

    /// Gracefully disconnected a pending _outgoing_ session
    pub(crate) fn on_pending_session_gracefully_closed(&mut self, peer_id: &PeerId) {
        if let Some(peer) = self.peers.get_mut(peer_id) {
            peer.state = PeerConnectionState::Idle;
        } else {
            return;
        }

        self.connection_info.decr_out();
    }

    /// Invoked when an _outgoing_ pending session was closed during authentication or the
    /// handshake.
    pub(crate) fn on_pending_session_dropped(
        &mut self,
        remote_addr: &SocketAddr,
        peer_id: &PeerId,
        err: &PendingSessionHandshakeError,
    ) {
        self.on_connection_failure(remote_addr, peer_id, err, ReputationChangeKind::FailedToConnect)
    }

    /// Gracefully disconnected an active session
    pub(crate) fn on_active_session_gracefully_closed(&mut self, peer_id: PeerId) {
        match self.peers.entry(peer_id) {
            Entry::Occupied(mut entry) => {
                self.connection_info.decr_state(entry.get().state);

                if entry.get().remove_after_disconnect && !entry.get().is_trusted() {
                    // this peer should be removed from the set
                    entry.remove();
                    self.queued_actions.push_back(PeerAction::PeerRemoved(peer_id));
                } else {
                    // reset the peer's state
                    // we reset the backoff counter since we're able to establish a successful
                    // session to that peer
                    entry.get_mut().severe_backoff_counter = 0;
                    entry.get_mut().state = PeerConnectionState::Idle;
                    return;
                }
            }
            Entry::Vacant(_) => return,
        }

        self.fill_outbound_slots();
    }

    /// Called when an _active_ session to a peer was forcefully dropped due to an error.
    ///
    /// Depending on whether the error is fatal, the peer will be removed from the peer set
    /// otherwise its reputation is slashed.
    pub(crate) fn on_active_session_dropped(
        &mut self,
        remote_addr: &SocketAddr,
        peer_id: &PeerId,
        err: &EthStreamError,
    ) {
        self.on_connection_failure(remote_addr, peer_id, err, ReputationChangeKind::Dropped)
    }

    /// Called when an attempt to create an _outgoing_ pending session failed while setting up a tcp
    /// connection.
    pub(crate) fn on_outgoing_connection_failure(
        &mut self,
        remote_addr: &SocketAddr,
        peer_id: &PeerId,
        err: &io::Error,
    ) {
        self.on_connection_failure(remote_addr, peer_id, err, ReputationChangeKind::FailedToConnect)
    }

    fn on_connection_failure(
        &mut self,
        remote_addr: &SocketAddr,
        peer_id: &PeerId,
        err: impl SessionError,
        reputation_change: ReputationChangeKind,
    ) {
        trace!(target: "net::peers", ?remote_addr, ?peer_id, ?err, "handling failed connection");

        if err.is_fatal_protocol_error() {
            trace!(target: "net::peers", ?remote_addr, ?peer_id, ?err, "fatal connection error");
            // remove the peer to which we can't establish a connection due to protocol related
            // issues.
            if let Some((peer_id, peer)) = self.peers.remove_entry(peer_id) {
                self.connection_info.decr_state(peer.state);
                self.queued_actions.push_back(PeerAction::PeerRemoved(peer_id));
            }

            // ban the peer
            self.ban_peer(*peer_id);

            // If the error is caused by a peer that should be banned from discovery
            if err.merits_discovery_ban() {
                self.queued_actions.push_back(PeerAction::DiscoveryBanPeerId {
                    peer_id: *peer_id,
                    ip_addr: remote_addr.ip(),
                })
            }
        } else {
            let mut backoff_until = None;
            let mut remove_peer = false;

            if let Some(peer) = self.peers.get_mut(peer_id) {
                if let Some(kind) = err.should_backoff() {
                    // Increment peer.backoff_counter
                    if kind.is_severe() {
                        peer.severe_backoff_counter += 1;
                    }

                    let backoff_time =
                        self.backoff_durations.backoff_until(kind, peer.severe_backoff_counter);

                    // The peer has signaled that it is currently unable to process any more
                    // connections, so we will hold off on attempting any new connections for a
                    // while
                    backoff_until = Some(backoff_time);
                } else {
                    // If the error was not a backoff error, we reduce the peer's reputation
                    let reputation_change = self.reputation_weights.change(reputation_change);
                    peer.reputation = peer.reputation.saturating_add(reputation_change.as_i32());
                };

                self.connection_info.decr_state(peer.state);
                peer.state = PeerConnectionState::Idle;

                if peer.severe_backoff_counter > self.max_backoff_count && !peer.is_trusted() {
                    // mark peer for removal if it has been backoff too many times and is _not_
                    // trusted
                    remove_peer = true;
                }
            }

            // remove peer if it has been marked for removal
            if remove_peer {
                let (peer_id, _) = self.peers.remove_entry(peer_id).expect("peer must exist");
                self.queued_actions.push_back(PeerAction::PeerRemoved(peer_id));
            } else if let Some(backoff_until) = backoff_until {
                // otherwise, backoff the peer if marked as such
                self.backoff_peer_until(*peer_id, backoff_until);
            }
        }

        self.fill_outbound_slots();
    }

    /// Invoked if a pending session was disconnected because there's already a connection to the
    /// peer.
    ///
    /// If the session was an outgoing connection, this means that the peer initiated a connection
    /// to us at the same time and this connection is already established.
    pub(crate) fn on_already_connected(&mut self, direction: Direction) {
        match direction {
            Direction::Incoming => {}
            Direction::Outgoing(_) => {
                // need to decrement the outgoing counter
                self.connection_info.decr_out();
            }
        }
    }

    /// Called as follow-up for a discovered peer.
    ///
    /// The [`ForkId`] is retrieved from an ENR record that the peer announces over the discovery
    /// protocol
    pub(crate) fn set_discovered_fork_id(&mut self, peer_id: PeerId, fork_id: ForkId) {
        if let Some(peer) = self.peers.get_mut(&peer_id) {
            trace!(target : "net::peers", ?peer_id, ?fork_id, "set discovered fork id");
            peer.fork_id = Some(fork_id);
        }
    }

    /// Called for a newly discovered peer.
    ///
    /// If the peer already exists, then the address, kind and fork_id will be updated.
    pub(crate) fn add_peer(&mut self, peer_id: PeerId, addr: SocketAddr, fork_id: Option<ForkId>) {
        self.add_peer_kind(peer_id, PeerKind::Basic, addr, fork_id)
    }

    /// Called for a newly discovered trusted peer.
    ///
    /// If the peer already exists, then the address and kind will be updated.
    #[allow(dead_code)]
    pub(crate) fn add_trusted_peer(&mut self, peer_id: PeerId, addr: SocketAddr) {
        self.add_peer_kind(peer_id, PeerKind::Trusted, addr, None)
    }

    /// Called for a newly discovered peer.
    ///
    /// If the peer already exists, then the address, kind and fork_id will be updated.
    pub(crate) fn add_peer_kind(
        &mut self,
        peer_id: PeerId,
        kind: PeerKind,
        addr: SocketAddr,
        fork_id: Option<ForkId>,
    ) {
        if self.ban_list.is_banned(&peer_id, &addr.ip()) {
            return;
        }

        match self.peers.entry(peer_id) {
            Entry::Occupied(mut entry) => {
                let peer = entry.get_mut();
                peer.kind = kind;
                peer.fork_id = fork_id;
                peer.addr = addr;

                if peer.state.is_incoming() {
                    // now that we have an actual discovered address, for that peer and not just the
                    // ip of the incoming connection, we don't need to remove the peer after
                    // disconnecting, See `on_incoming_session_established`
                    peer.remove_after_disconnect = false;
                }
<<<<<<< HEAD

                return;
=======
>>>>>>> 357301cc
            }
            Entry::Vacant(entry) => {
                trace!(target : "net::peers", ?peer_id, ?addr, "discovered new node");
                let mut peer = Peer::with_kind(addr, kind);
                peer.fork_id = fork_id;
                entry.insert(peer);
                self.queued_actions.push_back(PeerAction::PeerAdded(peer_id));
            }
        }
    }

    /// Removes the tracked node from the set.
    pub(crate) fn remove_peer(&mut self, peer_id: PeerId) {
        let Entry::Occupied(entry) = self.peers.entry(peer_id) else { return };
        if entry.get().is_trusted() {
            return;
        }
        let mut peer = entry.remove();

        trace!(target : "net::peers",  ?peer_id, "remove discovered node");
        self.queued_actions.push_back(PeerAction::PeerRemoved(peer_id));

        if peer.state.is_connected() {
            debug!(target : "net::peers",  ?peer_id, "disconnecting on remove from discovery");
            // we terminate the active session here, but only remove the peer after the session
            // was disconnected, this prevents the case where the session is scheduled for
            // disconnect but the node is immediately rediscovered, See also
            // [`Self::on_disconnected()`]
            peer.remove_after_disconnect = true;
            peer.state.disconnect();
            self.peers.insert(peer_id, peer);
            self.queued_actions.push_back(PeerAction::Disconnect {
                peer_id,
                reason: Some(DisconnectReason::DisconnectRequested),
            })
        }
    }

    /// Removes the tracked node from the trusted set.
    pub(crate) fn remove_peer_from_trusted_set(&mut self, peer_id: PeerId) {
        let Entry::Occupied(mut entry) = self.peers.entry(peer_id) else { return };
        if !entry.get().is_trusted() {
            return;
        }

        let peer = entry.get_mut();

        peer.kind = PeerKind::Basic;
    }

    /// Returns the idle peer with the highest reputation.
    ///
    /// Peers that are `trusted`, see [PeerKind], are prioritized as long as they're not currently
    /// marked as banned or backed off.
    ///
    /// If `connect_trusted_nodes_only` is enabled, see [PeersConfig], then this will only consider
    /// `trusted` peers.
    ///
    /// Returns `None` if no peer is available.
    fn best_unconnected(&mut self) -> Option<(PeerId, &mut Peer)> {
        let mut unconnected = self.peers.iter_mut().filter(|(_, peer)| {
<<<<<<< HEAD
            peer.state.is_unconnected()
                && !peer.is_banned()
                && !peer.is_backed_off()
                && (!self.connect_trusted_nodes_only || peer.is_trusted())
=======
            !peer.is_backed_off() &&
                !peer.is_banned() &&
                peer.state.is_unconnected() &&
                (!self.connect_trusted_nodes_only || peer.is_trusted())
>>>>>>> 357301cc
        });

        // keep track of the best peer, if there's one
        let mut best_peer = unconnected.next()?;

        if best_peer.1.is_trusted() {
            return Some((*best_peer.0, best_peer.1));
        }

        for maybe_better in unconnected {
            // if the peer is trusted, return it immediately
            if maybe_better.1.is_trusted() {
                return Some((*maybe_better.0, maybe_better.1));
            }

            // otherwise we keep track of the best peer using the reputation
            if maybe_better.1.reputation > best_peer.1.reputation {
                best_peer = maybe_better;
            }
        }
        Some((*best_peer.0, best_peer.1))
    }

    /// If there's capacity for new outbound connections, this will queue new
    /// [`PeerAction::Connect`] actions.
    ///
    /// New connections are only initiated, if slots are available and appropriate peers are
    /// available.
    fn fill_outbound_slots(&mut self) {
        let peer_len = self.peers.len();
        self.tick();

        // as long as there a slots available try to fill them with the best peers
        let mut new_outbound_dials = 1;
        while self.connection_info.has_out_capacity() {
            let action = {
                let (peer_id, peer) = match self.best_unconnected() {
                    Some(peer) => peer,
                    _ => break,
                };

                // If best peer does not meet reputation threshold exit immediately.
                if peer.is_banned() {
                    break;
                }

                info!(target: "patch", ?peer, ?peer_id, total_peers = peer_len, "Peer scheduled for outbound connection");

                trace!(target : "net::peers",  ?peer_id, addr=?peer.addr, "schedule outbound connection");

                peer.state = PeerConnectionState::Out;
                PeerAction::Connect { peer_id, remote_addr: peer.addr }
            };

            self.connection_info.inc_out();

            self.queued_actions.push_back(action);

            new_outbound_dials += 1;
            if new_outbound_dials > self.connection_info.max_concurrent_outbound_dials {
                break
            }
        }
    }

    /// Advances the state.
    ///
    /// Event hooks invoked externally may trigger a new [`PeerAction`] that are buffered until
    /// [`PeersManager`] is polled.
    pub fn poll(&mut self, cx: &mut Context<'_>) -> Poll<PeerAction> {
        loop {
            // drain buffered actions
            if let Some(action) = self.queued_actions.pop_front() {
                return Poll::Ready(action);
            }

            while let Poll::Ready(Some(cmd)) = self.handle_rx.poll_next_unpin(cx) {
                match cmd {
                    PeerCommand::Add(peer_id, addr) => {
                        self.add_peer(peer_id, addr, None);
                    }
                    PeerCommand::Remove(peer) => self.remove_peer(peer),
                    PeerCommand::ReputationChange(peer_id, rep) => {
                        self.apply_reputation_change(&peer_id, rep)
                    }
                    PeerCommand::GetPeer(peer, tx) => {
                        let _ = tx.send(self.peers.get(&peer).cloned());
                    }
                    PeerCommand::GetPeers(tx) => {
                        let _ = tx.send(
                            self.peers.iter().map(|(k, v)| NodeRecord::new(v.addr, *k)).collect(),
                        );
                    }
                }
            }

            if self.release_interval.poll_tick(cx).is_ready() {
                let now = std::time::Instant::now();
                let (_, unbanned_peers) = self.ban_list.evict(now);

                for peer_id in unbanned_peers {
                    if let Some(peer) = self.peers.get_mut(&peer_id) {
                        peer.unban();
                    } else {
                        continue;
                    }
                    self.queued_actions.push_back(PeerAction::UnBanPeer { peer_id });
                }

                // clear the backoff list of expired backoffs, and mark the relevant peers as
                // ready to be dialed
                self.backed_off_peers.retain(|peer_id, until| {
                    if now > *until {
                        if let Some(peer) = self.peers.get_mut(peer_id) {
                            peer.backed_off = false;
                        }
                        return false;
                    }
                    true
                })
            }

            while self.refill_slots_interval.poll_tick(cx).is_ready() {
                self.fill_outbound_slots();
            }

            if self.queued_actions.is_empty() {
                return Poll::Pending;
            }
        }
    }
}

impl Default for PeersManager {
    fn default() -> Self {
        PeersManager::new(Default::default())
    }
}

/// Tracks stats about connected nodes
#[derive(Debug, Clone, PartialEq)]
#[cfg_attr(feature = "serde", derive(serde::Serialize, serde::Deserialize), serde(default))]
pub struct ConnectionInfo {
    /// Counter for currently occupied slots for active outbound connections.
    #[cfg_attr(feature = "serde", serde(skip))]
    num_outbound: usize,
    /// Counter for currently occupied slots for active inbound connections.
    #[cfg_attr(feature = "serde", serde(skip))]
    num_inbound: usize,
    /// Maximum allowed outbound connections.
    max_outbound: usize,
    /// Maximum allowed inbound connections.
    max_inbound: usize,
    /// Maximum allowed concurrent outbound dials.
    #[cfg_attr(feature = "serde", serde(default))]
    max_concurrent_outbound_dials: usize,
}

// === impl ConnectionInfo ===

impl ConnectionInfo {
    ///  Returns `true` if there's still capacity for a new outgoing connection.
    fn has_out_capacity(&self) -> bool {
        debug!(target: "patch", current = self.num_outbound, max = self.max_outbound, "has_out_capacity");
        self.num_outbound < self.max_outbound
    }

    ///  Returns `true` if there's still capacity for a new incoming connection.
    fn has_in_capacity(&self) -> bool {
        self.num_inbound < self.max_inbound
    }

    fn decr_state(&mut self, state: PeerConnectionState) {
        match state {
            PeerConnectionState::Idle => {}
            PeerConnectionState::DisconnectingIn | PeerConnectionState::In => self.decr_in(),
            PeerConnectionState::DisconnectingOut | PeerConnectionState::Out => self.decr_out(),
        }
    }

    fn decr_out(&mut self) {
        self.num_outbound -= 1;
    }

    fn inc_out(&mut self) {
        self.num_outbound += 1;
    }

    fn inc_in(&mut self) {
        self.num_inbound += 1;
    }

    fn decr_in(&mut self) {
        self.num_inbound -= 1;
    }
}

impl Default for ConnectionInfo {
    fn default() -> Self {
        ConnectionInfo {
            num_outbound: 0,
            num_inbound: 0,
            max_outbound: DEFAULT_MAX_PEERS_OUTBOUND,
            max_inbound: DEFAULT_MAX_PEERS_INBOUND,
            max_concurrent_outbound_dials: DEFAULT_MAX_CONCURRENT_DIALS,
        }
    }
}

/// Tracks info about a single peer.
#[derive(Debug, Clone)]
pub struct Peer {
    /// Where to reach the peer
    addr: SocketAddr,
    /// Reputation of the peer.
    reputation: i32,
    /// The state of the connection, if any.
    state: PeerConnectionState,
    /// The [`ForkId`] that the peer announced via discovery.
    fork_id: Option<ForkId>,
    /// Whether the entry should be removed after an existing session was terminated.
    remove_after_disconnect: bool,
    /// The kind of peer
    kind: PeerKind,
    /// Whether the peer is currently backed off.
    backed_off: bool,
    /// Counts number of times the peer was backed off due to a severe [BackoffKind].
    severe_backoff_counter: u32,
}

// === impl Peer ===

impl Peer {
    fn new(addr: SocketAddr) -> Self {
        Self::with_state(addr, Default::default())
    }

    fn trusted(addr: SocketAddr) -> Self {
        Self { kind: PeerKind::Trusted, ..Self::new(addr) }
    }

    fn with_state(addr: SocketAddr, state: PeerConnectionState) -> Self {
        Self {
            addr,
            state,
            reputation: DEFAULT_REPUTATION,
            fork_id: None,
            remove_after_disconnect: false,
            kind: Default::default(),
            backed_off: false,
            severe_backoff_counter: 0,
        }
    }

    fn with_kind(addr: SocketAddr, kind: PeerKind) -> Self {
        Self { kind, ..Self::new(addr) }
    }

    /// Resets the reputation of the peer to the default value. This always returns
    /// [`ReputationChangeOutcome::None`].
    fn reset_reputation(&mut self) -> ReputationChangeOutcome {
        self.reputation = DEFAULT_REPUTATION;

        ReputationChangeOutcome::None
    }

    /// Applies a reputation change to the peer and returns what action should be taken.
    fn apply_reputation(&mut self, reputation: i32) -> ReputationChangeOutcome {
        let previous = self.reputation;
        // we add reputation since negative reputation change decrease total reputation
        self.reputation = previous.saturating_add(reputation);

        trace!(target: "net::peers", reputation=%self.reputation, banned=%self.is_banned(), "applied reputation change");

        if self.state.is_connected() && self.is_banned() {
            self.state.disconnect();
            return ReputationChangeOutcome::DisconnectAndBan;
        }

        if self.is_banned() && !is_banned_reputation(previous) {
            return ReputationChangeOutcome::Ban;
        }

        if !self.is_banned() && is_banned_reputation(previous) {
            return ReputationChangeOutcome::Unban;
        }

        ReputationChangeOutcome::None
    }

    /// Returns true if the peer's reputation is below the banned threshold.
    #[inline]
    fn is_banned(&self) -> bool {
        is_banned_reputation(self.reputation)
    }

    #[inline]
    fn is_backed_off(&self) -> bool {
        self.backed_off
    }

    /// Unbans the peer by resetting its reputation
    #[inline]
    fn unban(&mut self) {
        self.reputation = DEFAULT_REPUTATION
    }

    /// Returns whether this peer is trusted
    #[inline]
    fn is_trusted(&self) -> bool {
        matches!(self.kind, PeerKind::Trusted)
    }
}

/// Outcomes when a reputation change is applied to a peer
enum ReputationChangeOutcome {
    /// Nothing to do.
    None,
    /// Ban the peer.
    Ban,
    /// Ban and disconnect
    DisconnectAndBan,
    /// Unban the peer
    Unban,
}

/// Represents the kind of connection established to the peer, if any
#[derive(Debug, Clone, Copy, Default, Eq, PartialEq)]
enum PeerConnectionState {
    /// Not connected currently.
    #[default]
    Idle,
    /// Disconnect of an incoming connection in progress
    DisconnectingIn,
    /// Disconnect of an outgoing connection in progress
    DisconnectingOut,
    /// Connected via incoming connection.
    In,
    /// Connected via outgoing connection.
    Out,
}

// === impl PeerConnectionState ===

impl PeerConnectionState {
    /// Sets the disconnect state
    #[inline]
    fn disconnect(&mut self) {
        match self {
            PeerConnectionState::In => *self = PeerConnectionState::DisconnectingIn,
            PeerConnectionState::Out => *self = PeerConnectionState::DisconnectingOut,
            _ => {}
        }
    }

    /// Returns true if this is an active incoming connection.
    #[inline]
    fn is_incoming(&self) -> bool {
        matches!(self, PeerConnectionState::In)
    }

    /// Returns whether we're currently connected with this peer
    #[inline]
    fn is_connected(&self) -> bool {
        matches!(self, PeerConnectionState::In | PeerConnectionState::Out)
    }

    /// Returns if there's currently no connection to that peer.
    #[inline]
    fn is_unconnected(&self) -> bool {
        matches!(self, PeerConnectionState::Idle)
    }
}

/// Commands the [`PeersManager`] listens for.
pub(crate) enum PeerCommand {
    /// Command for manually add
    Add(PeerId, SocketAddr),
    /// Remove a peer from the set
    ///
    /// If currently connected this will disconnect the session
    Remove(PeerId),
    /// Apply a reputation change to the given peer.
    ReputationChange(PeerId, ReputationChangeKind),
    /// Get information about a peer
    GetPeer(PeerId, oneshot::Sender<Option<Peer>>),
    /// Get node information on all peers
    GetPeers(oneshot::Sender<Vec<NodeRecord>>),
}

/// Actions the peer manager can trigger.
#[derive(Debug)]
pub enum PeerAction {
    /// Start a new connection to a peer.
    Connect {
        /// The peer to connect to.
        peer_id: PeerId,
        /// Where to reach the node
        remote_addr: SocketAddr,
    },
    /// Disconnect an existing connection.
    Disconnect { peer_id: PeerId, reason: Option<DisconnectReason> },
    /// Disconnect an existing incoming connection, because the peers reputation is below the
    /// banned threshold or is on the [`BanList`]
    DisconnectBannedIncoming {
        /// Peer id of the established connection.
        peer_id: PeerId,
    },
    /// Ban the peer in discovery.
    DiscoveryBanPeerId { peer_id: PeerId, ip_addr: IpAddr },
    /// Ban the IP in discovery.
    DiscoveryBanIp { ip_addr: IpAddr },
    /// Ban the peer temporarily
    BanPeer { peer_id: PeerId },
    /// Unban the peer temporarily
    UnBanPeer { peer_id: PeerId },
    /// Emit peerAdded event
    PeerAdded(PeerId),
    /// Emit peerRemoved event
    PeerRemoved(PeerId),
}

/// Config type for initiating a [`PeersManager`] instance
#[derive(Debug, Clone, PartialEq)]
#[cfg_attr(feature = "serde", derive(serde::Serialize, serde::Deserialize))]
#[cfg_attr(feature = "serde", serde(default))]
pub struct PeersConfig {
    /// How often to recheck free slots for outbound connections.
    #[cfg_attr(feature = "serde", serde(with = "humantime_serde"))]
    pub refill_slots_interval: Duration,
    /// Trusted nodes to connect to.
    pub trusted_nodes: HashSet<NodeRecord>,
    /// Connect to trusted nodes only?
    pub connect_trusted_nodes_only: bool,
    /// Maximum number of backoff attempts before we give up on a peer and dropping.
    ///
    /// The max time spent of a peer before it's removed from the set is determined by the
    /// configured backoff duration and the max backoff count.
    ///
    /// With a backoff counter of 5 and a backoff duration of 1h, the minimum time spent of the
    /// peer in the table is the sum of all backoffs (1h + 2h + 3h + 4h + 5h = 15h).
    ///
    /// Note: this does not apply to trusted peers.
    pub max_backoff_count: u32,
    /// Basic nodes to connect to.
    #[cfg_attr(feature = "serde", serde(skip))]
    pub basic_nodes: HashSet<NodeRecord>,
    /// How long to ban bad peers.
    #[cfg_attr(feature = "serde", serde(with = "humantime_serde"))]
    pub ban_duration: Duration,
    /// Restrictions on PeerIds and Ips.
    #[cfg_attr(feature = "serde", serde(skip))]
    pub ban_list: BanList,
    /// Restrictions on connections.
    pub connection_info: ConnectionInfo,
    /// How to weigh reputation changes.
    pub reputation_weights: ReputationChangeWeights,
    /// How long to backoff peers that are we failed to connect to for non-fatal reasons, such as
    /// [`DisconnectReason::TooManyPeers`].
    ///
    /// The backoff duration increases with number of backoff attempts.
    pub backoff_durations: PeerBackoffDurations,
}

impl Default for PeersConfig {
    fn default() -> Self {
        Self {
            refill_slots_interval: Duration::from_millis(5_000),
            connection_info: Default::default(),
            reputation_weights: Default::default(),
            ban_list: Default::default(),
            // Ban peers for 12h
            ban_duration: Duration::from_secs(60 * 60),
            backoff_durations: Default::default(),
            trusted_nodes: Default::default(),
            connect_trusted_nodes_only: false,
            basic_nodes: Default::default(),
            max_backoff_count: 5,
        }
    }
}

impl PeersConfig {
    /// A set of peer_ids and ip addr that we want to never connect to
    pub fn with_ban_list(mut self, ban_list: BanList) -> Self {
        self.ban_list = ban_list;
        self
    }

    /// Maximum occupied slots for outbound connections.
    pub fn with_max_pending_outbound(mut self, num_outbound: usize) -> Self {
        self.connection_info.num_outbound = num_outbound;
        self
    }

    /// Maximum occupied slots for inbound connections.
    pub fn with_max_pending_inbound(mut self, num_inbound: usize) -> Self {
        self.connection_info.num_inbound = num_inbound;
        self
    }

    /// Maximum allowed outbound connections.
    pub fn with_max_outbound(mut self, max_outbound: usize) -> Self {
        self.connection_info.max_outbound = max_outbound;
        self
    }

    /// Maximum allowed inbound connections with optional update.
    pub fn with_max_inbound_opt(mut self, max_inbound: Option<usize>) -> Self {
        if let Some(max_inbound) = max_inbound {
            self.connection_info.max_inbound = max_inbound;
        }
        self
    }

    /// Maximum allowed outbound connections with optional update.
    pub fn with_max_outbound_opt(mut self, max_outbound: Option<usize>) -> Self {
        if let Some(max_outbound) = max_outbound {
            self.connection_info.max_outbound = max_outbound;
        }
        self
    }

    /// Maximum allowed inbound connections.
    pub fn with_max_inbound(mut self, max_inbound: usize) -> Self {
        self.connection_info.max_inbound = max_inbound;
        self
    }

    /// Nodes to always connect to.
    pub fn with_trusted_nodes(mut self, nodes: HashSet<NodeRecord>) -> Self {
        self.trusted_nodes = nodes;
        self
    }

    /// Connect only to trusted nodes.
    pub fn with_connect_trusted_nodes_only(mut self, trusted_only: bool) -> Self {
        self.connect_trusted_nodes_only = trusted_only;
        self
    }

    /// Nodes available at launch.
    pub fn with_basic_nodes(mut self, nodes: HashSet<NodeRecord>) -> Self {
        self.basic_nodes = nodes;
        self
    }

    /// Configures the max allowed backoff count.
    pub fn with_max_backoff_count(mut self, max_backoff_count: u32) -> Self {
        self.max_backoff_count = max_backoff_count;
        self
    }

    /// Read from file nodes available at launch. Ignored if None.
    pub fn with_basic_nodes_from_file(
        self,
        optional_file: Option<impl AsRef<Path>>,
    ) -> Result<Self, io::Error> {
        let Some(file_path) = optional_file else { return Ok(self) };
        let reader = match std::fs::File::open(file_path.as_ref()) {
            Ok(file) => io::BufReader::new(file),
            Err(e) if e.kind() == ErrorKind::NotFound => return Ok(self),
            Err(e) => Err(e)?,
        };
        info!(target: "net::peers", file = %file_path.as_ref().display(), "Loading saved peers");
        let nodes: HashSet<NodeRecord> = serde_json::from_reader(reader)?;
        Ok(self.with_basic_nodes(nodes))
    }
}

/// The durations to use when a backoff should be applied to a peer.
///
/// See also [`BackoffKind`](BackoffKind).
#[derive(Debug, Clone, Copy, PartialEq)]
#[cfg_attr(feature = "serde", derive(serde::Serialize, serde::Deserialize))]
pub struct PeerBackoffDurations {
    /// Applies to connection problems where there is a chance that they will be resolved after the
    /// short duration.
    #[cfg_attr(feature = "serde", serde(with = "humantime_serde"))]
    pub low: Duration,
    /// Applies to more severe connection problems where there is a lower chance that they will be
    /// resolved.
    #[cfg_attr(feature = "serde", serde(with = "humantime_serde"))]
    pub medium: Duration,
    /// Intended for spammers, or bad peers in general.
    #[cfg_attr(feature = "serde", serde(with = "humantime_serde"))]
    pub high: Duration,
    /// Maximum total backoff duration.
    #[cfg_attr(feature = "serde", serde(with = "humantime_serde"))]
    pub max: Duration,
}

impl PeerBackoffDurations {
    /// Returns the corresponding [`Duration`]
    pub fn backoff(&self, kind: BackoffKind) -> Duration {
        match kind {
            BackoffKind::Low => self.low,
            BackoffKind::Medium => self.medium,
            BackoffKind::High => self.high,
        }
    }

    /// Returns the timestamp until which we should backoff.
    ///
    /// The Backoff duration is capped by the configured maximum backoff duration.
    pub fn backoff_until(&self, kind: BackoffKind, backoff_counter: u32) -> std::time::Instant {
        let backoff_time = self.backoff(kind);
        let backoff_time = backoff_time + backoff_time * backoff_counter;
        let now = std::time::Instant::now();
        now + backoff_time.min(self.max)
    }
}

impl Default for PeerBackoffDurations {
    fn default() -> Self {
        Self {
            low: Duration::from_secs(30),
            // 3min
            medium: Duration::from_secs(60 * 3),
            // 15min
            high: Duration::from_secs(60 * 15),
            // 1h
            max: Duration::from_secs(60 * 60),
        }
    }
}

#[derive(Debug, Error)]
pub enum InboundConnectionError {
    ExceedsLimit(usize),
    IpBanned,
}

impl Display for InboundConnectionError {
    fn fmt(&self, f: &mut std::fmt::Formatter<'_>) -> std::fmt::Result {
        write!(f, "{self:?}")
    }
}

#[cfg(test)]
mod test {
    use super::PeersManager;
    use crate::{
        error::BackoffKind,
        peers::{
            manager::{ConnectionInfo, PeerBackoffDurations, PeerConnectionState},
            reputation::DEFAULT_REPUTATION,
            PeerAction,
        },
        session::PendingSessionHandshakeError,
        PeersConfig,
    };
    use reth_discv4::NodeRecord;
    use reth_eth_wire::{
        errors::{EthHandshakeError, EthStreamError, P2PHandshakeError, P2PStreamError},
        DisconnectReason,
    };
    use reth_net_common::ban_list::BanList;
    use reth_network_api::ReputationChangeKind;
    use reth_primitives::{PeerId, H512};
    use std::{
        collections::HashSet,
        future::{poll_fn, Future},
        io,
        net::{IpAddr, Ipv4Addr, SocketAddr},
        pin::Pin,
        task::{Context, Poll},
        time::Duration,
    };

    struct PeerActionFuture<'a> {
        peers: &'a mut PeersManager,
    }

    impl<'a> Future for PeerActionFuture<'a> {
        type Output = PeerAction;

        fn poll(self: Pin<&mut Self>, cx: &mut Context<'_>) -> Poll<Self::Output> {
            self.get_mut().peers.poll(cx)
        }
    }

    macro_rules! event {
        ($peers:expr) => {
            PeerActionFuture { peers: &mut $peers }.await
        };
    }

    #[tokio::test]
    async fn test_insert() {
        let peer = PeerId::random();
        let socket_addr = SocketAddr::new(IpAddr::V4(Ipv4Addr::new(127, 0, 1, 2)), 8008);
        let mut peers = PeersManager::default();
        peers.add_peer(peer, socket_addr, None);

        match event!(peers) {
            PeerAction::PeerAdded(peer_id) => {
                assert_eq!(peer_id, peer);
            }
            _ => unreachable!(),
        }
        match event!(peers) {
            PeerAction::Connect { peer_id, remote_addr } => {
                assert_eq!(peer_id, peer);
                assert_eq!(remote_addr, socket_addr);
            }
            _ => unreachable!(),
        }
    }

    #[tokio::test]
    async fn test_ban() {
        let peer = PeerId::random();
        let socket_addr = SocketAddr::new(IpAddr::V4(Ipv4Addr::new(127, 0, 1, 2)), 8008);
        let mut peers = PeersManager::default();
        peers.ban_peer(peer);
        peers.add_peer(peer, socket_addr, None);

        match event!(peers) {
            PeerAction::BanPeer { peer_id } => {
                assert_eq!(peer_id, peer);
            }
            _ => unreachable!(),
        }

        poll_fn(|cx| {
            assert!(peers.poll(cx).is_pending());
            Poll::Ready(())
        })
        .await;
    }

    #[tokio::test]
    async fn test_unban() {
        let peer = PeerId::random();
        let socket_addr = SocketAddr::new(IpAddr::V4(Ipv4Addr::new(127, 0, 1, 2)), 8008);
        let mut peers = PeersManager::default();
        peers.ban_peer(peer);
        peers.add_peer(peer, socket_addr, None);

        match event!(peers) {
            PeerAction::BanPeer { peer_id } => {
                assert_eq!(peer_id, peer);
            }
            _ => unreachable!(),
        }

        poll_fn(|cx| {
            assert!(peers.poll(cx).is_pending());
            Poll::Ready(())
        })
        .await;

        peers.unban_peer(peer);

        match event!(peers) {
            PeerAction::UnBanPeer { peer_id } => {
                assert_eq!(peer_id, peer);
            }
            _ => unreachable!(),
        }

        poll_fn(|cx| {
            assert!(peers.poll(cx).is_pending());
            Poll::Ready(())
        })
        .await;
    }

    #[tokio::test]
    async fn test_backoff_on_busy() {
        let peer = PeerId::random();
        let socket_addr = SocketAddr::new(IpAddr::V4(Ipv4Addr::new(127, 0, 1, 2)), 8008);

        let backoff_durations =
            PeerBackoffDurations { low: Duration::from_millis(200), ..Default::default() };
        let config = PeersConfig { backoff_durations, ..Default::default() };
        let mut peers = PeersManager::new(config);
        peers.add_peer(peer, socket_addr, None);

        match event!(peers) {
            PeerAction::PeerAdded(peer_id) => {
                assert_eq!(peer_id, peer);
            }
            _ => unreachable!(),
        }
        match event!(peers) {
            PeerAction::Connect { peer_id, .. } => {
                assert_eq!(peer_id, peer);
            }
            _ => unreachable!(),
        }

        poll_fn(|cx| {
            assert!(peers.poll(cx).is_pending());
            Poll::Ready(())
        })
        .await;

        peers.on_active_session_dropped(
            &socket_addr,
            &peer,
            &EthStreamError::P2PStreamError(P2PStreamError::Disconnected(
                DisconnectReason::TooManyPeers,
            )),
        );

        poll_fn(|cx| {
            assert!(peers.poll(cx).is_pending());
            Poll::Ready(())
        })
        .await;

        assert!(peers.backed_off_peers.contains_key(&peer));
        assert!(peers.peers.get(&peer).unwrap().is_backed_off());

        tokio::time::sleep(backoff_durations.low).await;

        match event!(peers) {
            PeerAction::Connect { peer_id, .. } => {
                assert_eq!(peer_id, peer);
            }
            _ => unreachable!(),
        }

        assert!(!peers.backed_off_peers.contains_key(&peer));
        assert!(!peers.peers.get(&peer).unwrap().is_backed_off());
    }

    #[tokio::test]
    async fn test_backoff_on_no_response() {
        let peer = PeerId::random();
        let socket_addr = SocketAddr::new(IpAddr::V4(Ipv4Addr::new(127, 0, 1, 2)), 8008);

        let backoff_durations = PeerBackoffDurations {
            high: Duration::from_millis(200),
            low: Duration::from_millis(200),
            ..Default::default()
        };
        let config = PeersConfig { backoff_durations, ..Default::default() };
        let mut peers = PeersManager::new(config);
        peers.add_peer(peer, socket_addr, None);

        match event!(peers) {
            PeerAction::PeerAdded(peer_id) => {
                assert_eq!(peer_id, peer);
            }
            _ => unreachable!(),
        }
        match event!(peers) {
            PeerAction::Connect { peer_id, .. } => {
                assert_eq!(peer_id, peer);
            }
            _ => unreachable!(),
        }

        poll_fn(|cx| {
            assert!(peers.poll(cx).is_pending());
            Poll::Ready(())
        })
        .await;

        peers.on_pending_session_dropped(
            &socket_addr,
            &peer,
            &PendingSessionHandshakeError::Eth(EthStreamError::EthHandshakeError(
                EthHandshakeError::NoResponse,
            )),
        );

        poll_fn(|cx| {
            assert!(peers.poll(cx).is_pending());
            Poll::Ready(())
        })
        .await;

        assert!(peers.backed_off_peers.contains_key(&peer));
        assert!(peers.peers.get(&peer).unwrap().is_backed_off());

        tokio::time::sleep(backoff_durations.high).await;

        match event!(peers) {
            PeerAction::Connect { peer_id, .. } => {
                assert_eq!(peer_id, peer);
            }
            _ => unreachable!(),
        }

        assert!(!peers.backed_off_peers.contains_key(&peer));
        assert!(!peers.peers.get(&peer).unwrap().is_backed_off());
    }

    #[tokio::test]
    async fn test_low_backoff() {
        let peer = PeerId::random();
        let socket_addr = SocketAddr::new(IpAddr::V4(Ipv4Addr::new(127, 0, 1, 2)), 8008);
        let config = PeersConfig::default();
        let mut peers = PeersManager::new(config);
        peers.add_peer(peer, socket_addr, None);
        let peer_struct = peers.peers.get_mut(&peer).unwrap();

        let backoff_timestamp = peers
            .backoff_durations
            .backoff_until(BackoffKind::Low, peer_struct.severe_backoff_counter);

        let expected = std::time::Instant::now() + peers.backoff_durations.low;
        assert!(backoff_timestamp <= expected);
    }

    #[tokio::test]
    async fn test_multiple_backoff_calculations() {
        let peer = PeerId::random();
        let socket_addr = SocketAddr::new(IpAddr::V4(Ipv4Addr::new(127, 0, 1, 2)), 8008);
        let config = PeersConfig::default();
        let mut peers = PeersManager::new(config);
        peers.add_peer(peer, socket_addr, None);
        let peer_struct = peers.peers.get_mut(&peer).unwrap();

        // Simulate a peer that was already backed off once
        peer_struct.severe_backoff_counter = 1;

        let now = std::time::Instant::now();

        // Simulate the increment that happens in on_connection_failure
        peer_struct.severe_backoff_counter += 1;
        // Get official backoff time
        let backoff_time = peers
            .backoff_durations
            .backoff_until(BackoffKind::High, peer_struct.severe_backoff_counter);

        // Duration of the backoff should be 2 * 15 minutes = 30 minutes
        let backoff_duration = std::time::Duration::new(30 * 60, 0);

        // We can't use assert_eq! since there is a very small diff in the nano secs
        // Usually it is 1800s != 1799.9999996s
        assert!(backoff_time.duration_since(now) > backoff_duration);
    }

    #[tokio::test]
    async fn test_ban_on_active_drop() {
        let peer = PeerId::random();
        let socket_addr = SocketAddr::new(IpAddr::V4(Ipv4Addr::new(127, 0, 1, 2)), 8008);
        let mut peers = PeersManager::default();
        peers.add_peer(peer, socket_addr, None);

        match event!(peers) {
            PeerAction::PeerAdded(peer_id) => {
                assert_eq!(peer_id, peer);
            }
            _ => unreachable!(),
        }
        match event!(peers) {
            PeerAction::Connect { peer_id, .. } => {
                assert_eq!(peer_id, peer);
            }
            _ => unreachable!(),
        }

        poll_fn(|cx| {
            assert!(peers.poll(cx).is_pending());
            Poll::Ready(())
        })
        .await;

        peers.on_active_session_dropped(
            &socket_addr,
            &peer,
            &EthStreamError::P2PStreamError(P2PStreamError::Disconnected(
                DisconnectReason::UselessPeer,
            )),
        );

        match event!(peers) {
            PeerAction::PeerRemoved(peer_id) => {
                assert_eq!(peer_id, peer);
            }
            _ => unreachable!(),
        }
        match event!(peers) {
            PeerAction::BanPeer { peer_id } => {
                assert_eq!(peer_id, peer);
            }
            _ => unreachable!(),
        }

        poll_fn(|cx| {
            assert!(peers.poll(cx).is_pending());
            Poll::Ready(())
        })
        .await;

        assert!(peers.peers.get(&peer).is_none());
    }

    #[tokio::test]
    async fn test_remove_on_max_backoff_count() {
        let peer = PeerId::random();
        let socket_addr = SocketAddr::new(IpAddr::V4(Ipv4Addr::new(127, 0, 1, 2)), 8008);
        let config = PeersConfig::default();
        let mut peers = PeersManager::new(config.clone());
        peers.add_peer(peer, socket_addr, None);
        let peer_struct = peers.peers.get_mut(&peer).unwrap();

        // Simulate a peer that was already backed off once
        peer_struct.severe_backoff_counter = config.max_backoff_count;

        match event!(peers) {
            PeerAction::PeerAdded(peer_id) => {
                assert_eq!(peer_id, peer);
            }
            _ => unreachable!(),
        }
        match event!(peers) {
            PeerAction::Connect { peer_id, .. } => {
                assert_eq!(peer_id, peer);
            }
            _ => unreachable!(),
        }

        poll_fn(|cx| {
            assert!(peers.poll(cx).is_pending());
            Poll::Ready(())
        })
        .await;

        peers.on_pending_session_dropped(
            &socket_addr,
            &peer,
            &PendingSessionHandshakeError::Eth(
                io::Error::new(io::ErrorKind::ConnectionRefused, "peer unreachable").into(),
            ),
        );

        match event!(peers) {
            PeerAction::PeerRemoved(peer_id) => {
                assert_eq!(peer_id, peer);
            }
            _ => unreachable!(),
        }

        poll_fn(|cx| {
            assert!(peers.poll(cx).is_pending());
            Poll::Ready(())
        })
        .await;

        assert!(peers.peers.get(&peer).is_none());
    }

    #[tokio::test]
    async fn test_ban_on_pending_drop() {
        let peer = PeerId::random();
        let socket_addr = SocketAddr::new(IpAddr::V4(Ipv4Addr::new(127, 0, 1, 2)), 8008);
        let mut peers = PeersManager::default();
        peers.add_peer(peer, socket_addr, None);

        match event!(peers) {
            PeerAction::PeerAdded(peer_id) => {
                assert_eq!(peer_id, peer);
            }
            _ => unreachable!(),
        }
        match event!(peers) {
            PeerAction::Connect { peer_id, .. } => {
                assert_eq!(peer_id, peer);
            }
            _ => unreachable!(),
        }

        poll_fn(|cx| {
            assert!(peers.poll(cx).is_pending());
            Poll::Ready(())
        })
        .await;

        peers.on_pending_session_dropped(
            &socket_addr,
            &peer,
            &PendingSessionHandshakeError::Eth(EthStreamError::P2PStreamError(
                P2PStreamError::Disconnected(DisconnectReason::UselessPeer),
            )),
        );

        match event!(peers) {
            PeerAction::PeerRemoved(peer_id) => {
                assert_eq!(peer_id, peer);
            }
            _ => unreachable!(),
        }
        match event!(peers) {
            PeerAction::BanPeer { peer_id } => {
                assert_eq!(peer_id, peer);
            }
            _ => unreachable!(),
        }

        poll_fn(|cx| {
            assert!(peers.poll(cx).is_pending());
            Poll::Ready(())
        })
        .await;

        assert!(peers.peers.get(&peer).is_none());
    }

    #[tokio::test]
    async fn test_internally_closed_incoming() {
        let socket_addr = SocketAddr::new(IpAddr::V4(Ipv4Addr::new(127, 0, 1, 2)), 8008);
        let mut peers = PeersManager::default();

        assert!(peers.on_incoming_pending_session(socket_addr.ip()).is_ok());
        assert_eq!(peers.connection_info.num_inbound, 1);
        peers.on_incoming_pending_session_rejected_internally();
        assert_eq!(peers.connection_info.num_inbound, 0);
    }

    #[tokio::test]
    async fn test_closed_incoming() {
        let socket_addr = SocketAddr::new(IpAddr::V4(Ipv4Addr::new(127, 0, 1, 2)), 8008);
        let mut peers = PeersManager::default();

        assert!(peers.on_incoming_pending_session(socket_addr.ip()).is_ok());
        assert_eq!(peers.connection_info.num_inbound, 1);
        peers.on_incoming_pending_session_gracefully_closed();
        assert_eq!(peers.connection_info.num_inbound, 0);
    }

    #[tokio::test]
    async fn test_dropped_incoming() {
        let socket_addr = SocketAddr::new(IpAddr::V4(Ipv4Addr::new(1, 0, 1, 2)), 8008);
        let ban_duration = Duration::from_millis(500);
        let config = PeersConfig { ban_duration, ..Default::default() };
        let mut peers = PeersManager::new(config);

        assert!(peers.on_incoming_pending_session(socket_addr.ip()).is_ok());
        assert_eq!(peers.connection_info.num_inbound, 1);
        let err = PendingSessionHandshakeError::Eth(EthStreamError::P2PStreamError(
            P2PStreamError::HandshakeError(P2PHandshakeError::Disconnected(
                DisconnectReason::UselessPeer,
            )),
        ));

        peers.on_incoming_pending_session_dropped(socket_addr, &err);
        assert_eq!(peers.connection_info.num_inbound, 0);
        assert!(peers.ban_list.is_banned_ip(&socket_addr.ip()));

        assert!(peers.on_incoming_pending_session(socket_addr.ip()).is_err());

        // unbanned after timeout
        tokio::time::sleep(ban_duration).await;

        poll_fn(|cx| {
            let _ = peers.poll(cx);
            Poll::Ready(())
        })
        .await;

        assert!(!peers.ban_list.is_banned_ip(&socket_addr.ip()));
        assert!(peers.on_incoming_pending_session(socket_addr.ip()).is_ok());
    }

    #[tokio::test]
    async fn test_reputation_change_connected() {
        let peer = PeerId::random();
        let socket_addr = SocketAddr::new(IpAddr::V4(Ipv4Addr::new(127, 0, 1, 2)), 8008);
        let mut peers = PeersManager::default();
        peers.add_peer(peer, socket_addr, None);

        match event!(peers) {
            PeerAction::PeerAdded(peer_id) => {
                assert_eq!(peer_id, peer);
            }
            _ => unreachable!(),
        }
        match event!(peers) {
            PeerAction::Connect { peer_id, remote_addr } => {
                assert_eq!(peer_id, peer);
                assert_eq!(remote_addr, socket_addr);
            }
            _ => unreachable!(),
        }

        let p = peers.peers.get_mut(&peer).unwrap();
        assert_eq!(p.state, PeerConnectionState::Out);

        peers.apply_reputation_change(&peer, ReputationChangeKind::BadProtocol);

        let p = peers.peers.get(&peer).unwrap();
        assert_eq!(p.state, PeerConnectionState::DisconnectingOut);
        assert!(p.is_banned());

        peers.on_active_session_gracefully_closed(peer);

        let p = peers.peers.get(&peer).unwrap();
        assert_eq!(p.state, PeerConnectionState::Idle);
        assert!(p.is_banned());

        match event!(peers) {
            PeerAction::Disconnect { peer_id, .. } => {
                assert_eq!(peer_id, peer);
            }
            _ => unreachable!(),
        }
    }

    #[tokio::test]
    async fn test_reputation_management() {
        let peer = PeerId::random();
        let socket_addr = SocketAddr::new(IpAddr::V4(Ipv4Addr::new(127, 0, 1, 2)), 8008);
        let mut peers = PeersManager::default();
        peers.add_peer(peer, socket_addr, None);
        assert_eq!(peers.get_reputation(&peer), Some(0));

        peers.apply_reputation_change(&peer, ReputationChangeKind::Other(1024));
        assert_eq!(peers.get_reputation(&peer), Some(1024));

        peers.apply_reputation_change(&peer, ReputationChangeKind::Reset);
        assert_eq!(peers.get_reputation(&peer), Some(0));
    }

    #[tokio::test]
    async fn test_remove_discovered_active() {
        let peer = PeerId::random();
        let socket_addr = SocketAddr::new(IpAddr::V4(Ipv4Addr::new(127, 0, 1, 2)), 8008);
        let mut peers = PeersManager::default();
        peers.add_peer(peer, socket_addr, None);

        match event!(peers) {
            PeerAction::PeerAdded(peer_id) => {
                assert_eq!(peer_id, peer);
            }
            _ => unreachable!(),
        }
        match event!(peers) {
            PeerAction::Connect { peer_id, remote_addr } => {
                assert_eq!(peer_id, peer);
                assert_eq!(remote_addr, socket_addr);
            }
            _ => unreachable!(),
        }

        let p = peers.peers.get(&peer).unwrap();
        assert_eq!(p.state, PeerConnectionState::Out);

        peers.remove_peer(peer);

        match event!(peers) {
            PeerAction::PeerRemoved(peer_id) => {
                assert_eq!(peer_id, peer);
            }
            _ => unreachable!(),
        }
        match event!(peers) {
            PeerAction::Disconnect { peer_id, .. } => {
                assert_eq!(peer_id, peer);
            }
            _ => unreachable!(),
        }

        let p = peers.peers.get(&peer).unwrap();
        assert_eq!(p.state, PeerConnectionState::DisconnectingOut);

        peers.add_peer(peer, socket_addr, None);
        let p = peers.peers.get(&peer).unwrap();
        assert_eq!(p.state, PeerConnectionState::DisconnectingOut);

        peers.on_active_session_gracefully_closed(peer);
        assert!(peers.peers.get(&peer).is_none());
    }

    #[tokio::test]
    async fn test_outgoing_connection_error() {
        let peer = PeerId::random();
        let socket_addr = SocketAddr::new(IpAddr::V4(Ipv4Addr::new(127, 0, 1, 2)), 8008);
        let mut peers = PeersManager::default();
        peers.add_peer(peer, socket_addr, None);

        match event!(peers) {
            PeerAction::PeerAdded(peer_id) => {
                assert_eq!(peer_id, peer);
            }
            _ => unreachable!(),
        }
        match event!(peers) {
            PeerAction::Connect { peer_id, remote_addr } => {
                assert_eq!(peer_id, peer);
                assert_eq!(remote_addr, socket_addr);
            }
            _ => unreachable!(),
        }

        let p = peers.peers.get(&peer).unwrap();
        assert_eq!(p.state, PeerConnectionState::Out);

        assert_eq!(peers.num_outbound_connections(), 1);

        peers.on_outgoing_connection_failure(
            &socket_addr,
            &peer,
            &io::Error::new(io::ErrorKind::ConnectionRefused, ""),
        );

        assert_eq!(peers.num_outbound_connections(), 0);
    }

    #[tokio::test]
    async fn test_discovery_ban_list() {
        let ip = IpAddr::V4(Ipv4Addr::new(127, 0, 1, 2));
        let socket_addr = SocketAddr::new(ip, 8008);
        let ban_list = BanList::new(HashSet::new(), vec![ip]);
        let config = PeersConfig::default().with_ban_list(ban_list);
        let mut peer_manager = PeersManager::new(config);
        peer_manager.add_peer(H512::default(), socket_addr, None);

        assert!(peer_manager.peers.is_empty());
    }

    #[tokio::test]
    async fn test_on_pending_ban_list() {
        let ip = IpAddr::V4(Ipv4Addr::new(127, 0, 1, 2));
        let socket_addr = SocketAddr::new(ip, 8008);
        let ban_list = BanList::new(HashSet::new(), vec![ip]);
        let config = PeersConfig::default().with_ban_list(ban_list);
        let mut peer_manager = PeersManager::new(config);
        let a = peer_manager.on_incoming_pending_session(socket_addr.ip());
        // because we have no active peers this should be fine for testings
        match a {
            Ok(_) => panic!(),
            Err(err) => match err {
                super::InboundConnectionError::IpBanned {} => {}
                super::InboundConnectionError::ExceedsLimit { .. } => {
                    panic!()
                }
            },
        }
    }

    #[tokio::test]
    async fn test_on_active_inbound_ban_list() {
        let ip = IpAddr::V4(Ipv4Addr::new(127, 0, 1, 2));
        let socket_addr = SocketAddr::new(ip, 8008);
        let given_peer_id: PeerId = H512::from_low_u64_ne(123403423412);
        let ban_list = BanList::new(vec![given_peer_id], HashSet::new());
        let config = PeersConfig::default().with_ban_list(ban_list);
        let mut peer_manager = PeersManager::new(config);
        peer_manager.on_incoming_session_established(given_peer_id, socket_addr);

        let Some(PeerAction::DisconnectBannedIncoming { peer_id }) =
            peer_manager.queued_actions.pop_front()
        else {
            panic!()
        };

        assert_eq!(peer_id, given_peer_id)
    }

    #[test]
    fn test_connection_limits() {
        let mut info = ConnectionInfo::default();
        info.inc_in();
        assert_eq!(info.num_inbound, 1);
        assert_eq!(info.num_outbound, 0);
        assert!(info.has_in_capacity());

        info.decr_in();
        assert_eq!(info.num_inbound, 0);
        assert_eq!(info.num_outbound, 0);

        info.inc_out();
        assert_eq!(info.num_inbound, 0);
        assert_eq!(info.num_outbound, 1);
        assert!(info.has_out_capacity());

        info.decr_out();
        assert_eq!(info.num_inbound, 0);
        assert_eq!(info.num_outbound, 0);
    }

    #[test]
    fn test_connection_peer_state() {
        let mut info = ConnectionInfo::default();
        info.inc_in();

        info.decr_state(PeerConnectionState::In);
        assert_eq!(info.num_inbound, 0);
        assert_eq!(info.num_outbound, 0);

        info.inc_out();

        info.decr_state(PeerConnectionState::Out);
        assert_eq!(info.num_inbound, 0);
        assert_eq!(info.num_outbound, 0);
    }

    #[tokio::test]
    async fn test_trusted_peers_are_prioritized() {
        let trusted_peer = PeerId::random();
        let trusted_sock = SocketAddr::new(IpAddr::V4(Ipv4Addr::new(127, 0, 1, 2)), 8008);
        let config = PeersConfig::default().with_trusted_nodes(HashSet::from([NodeRecord {
            address: IpAddr::V4(Ipv4Addr::new(127, 0, 1, 2)),
            tcp_port: 8008,
            udp_port: 8008,
            id: trusted_peer,
        }]));
        let mut peers = PeersManager::new(config);

        let basic_peer = PeerId::random();
        let basic_sock = SocketAddr::new(IpAddr::V4(Ipv4Addr::new(127, 0, 1, 2)), 8009);
        peers.add_peer(basic_peer, basic_sock, None);

        match event!(peers) {
            PeerAction::PeerAdded(peer_id) => {
                assert_eq!(peer_id, basic_peer);
            }
            _ => unreachable!(),
        }
        match event!(peers) {
            PeerAction::Connect { peer_id, remote_addr } => {
                assert_eq!(peer_id, trusted_peer);
                assert_eq!(remote_addr, trusted_sock);
            }
            _ => unreachable!(),
        }
        match event!(peers) {
            PeerAction::Connect { peer_id, remote_addr } => {
                assert_eq!(peer_id, basic_peer);
                assert_eq!(remote_addr, basic_sock);
            }
            _ => unreachable!(),
        }
    }

    #[tokio::test]
    async fn test_connect_trusted_nodes_only() {
        let trusted_peer = PeerId::random();
        let trusted_sock = SocketAddr::new(IpAddr::V4(Ipv4Addr::new(127, 0, 1, 2)), 8008);
        let config = PeersConfig::default()
            .with_trusted_nodes(HashSet::from([NodeRecord {
                address: IpAddr::V4(Ipv4Addr::new(127, 0, 1, 2)),
                tcp_port: 8008,
                udp_port: 8008,
                id: trusted_peer,
            }]))
            .with_connect_trusted_nodes_only(true);
        let mut peers = PeersManager::new(config);

        let basic_peer = PeerId::random();
        let basic_sock = SocketAddr::new(IpAddr::V4(Ipv4Addr::new(127, 0, 1, 2)), 8009);
        peers.add_peer(basic_peer, basic_sock, None);

        match event!(peers) {
            PeerAction::PeerAdded(peer_id) => {
                assert_eq!(peer_id, basic_peer);
            }
            _ => unreachable!(),
        }
        match event!(peers) {
            PeerAction::Connect { peer_id, remote_addr } => {
                assert_eq!(peer_id, trusted_peer);
                assert_eq!(remote_addr, trusted_sock);
            }
            _ => unreachable!(),
        }
        poll_fn(|cx| {
            assert!(peers.poll(cx).is_pending());
            Poll::Ready(())
        })
        .await;
    }

    #[tokio::test]
    async fn test_tick() {
        let ip = IpAddr::V4(Ipv4Addr::new(127, 0, 1, 2));
        let socket_addr = SocketAddr::new(ip, 8008);
        let config = PeersConfig::default();
        let mut peer_manager = PeersManager::new(config);
        let peer_id = PeerId::random();
        peer_manager.add_peer(peer_id, socket_addr, None);

        tokio::time::sleep(Duration::from_secs(1)).await;
        peer_manager.tick();

        // still unconnected
        assert_eq!(peer_manager.peers.get_mut(&peer_id).unwrap().reputation, DEFAULT_REPUTATION);

        // mark as connected
        peer_manager.peers.get_mut(&peer_id).unwrap().state = PeerConnectionState::Out;

        tokio::time::sleep(Duration::from_secs(1)).await;
        peer_manager.tick();

        // still at default reputation
        assert_eq!(peer_manager.peers.get_mut(&peer_id).unwrap().reputation, DEFAULT_REPUTATION);

        peer_manager.peers.get_mut(&peer_id).unwrap().reputation -= 1;

        tokio::time::sleep(Duration::from_secs(1)).await;
        peer_manager.tick();

        // tick applied
        assert!(peer_manager.peers.get_mut(&peer_id).unwrap().reputation >= DEFAULT_REPUTATION);
    }

    #[tokio::test]
    async fn test_remove_incoming_after_disconnect() {
        let peer_id = PeerId::random();
        let addr = SocketAddr::new(IpAddr::V4(Ipv4Addr::new(127, 0, 1, 2)), 8009);
        let mut peers = PeersManager::default();

        peers.on_incoming_pending_session(addr.ip()).unwrap();
        peers.on_incoming_session_established(peer_id, addr);
        let peer = peers.peers.get(&peer_id).unwrap();
        assert_eq!(peer.state, PeerConnectionState::In);
        assert!(peer.remove_after_disconnect);

        peers.on_active_session_gracefully_closed(peer_id);
        assert!(peers.peers.get(&peer_id).is_none())
    }

    #[tokio::test]
    async fn test_keep_incoming_after_disconnect_if_discovered() {
        let peer_id = PeerId::random();
        let addr = SocketAddr::new(IpAddr::V4(Ipv4Addr::new(127, 0, 1, 2)), 8009);
        let mut peers = PeersManager::default();

        peers.on_incoming_pending_session(addr.ip()).unwrap();
        peers.on_incoming_session_established(peer_id, addr);
        let peer = peers.peers.get(&peer_id).unwrap();
        assert_eq!(peer.state, PeerConnectionState::In);
        assert!(peer.remove_after_disconnect);

        // trigger discovery manually while the peer is still connected
        peers.add_peer(peer_id, addr, None);

        peers.on_active_session_gracefully_closed(peer_id);

        let peer = peers.peers.get(&peer_id).unwrap();
        assert_eq!(peer.state, PeerConnectionState::Idle);
        assert!(!peer.remove_after_disconnect);
    }

    #[tokio::test]
    async fn test_max_concurrent_dials() {
        let config = PeersConfig::default();
        let mut peer_manager = PeersManager::new(config);
        let ip = IpAddr::V4(Ipv4Addr::new(127, 0, 1, 2));
        let socket_addr = SocketAddr::new(ip, 8008);
        for _ in 0..peer_manager.connection_info.max_concurrent_outbound_dials * 2 {
            peer_manager.add_peer(PeerId::random(), socket_addr, None);
        }

        peer_manager.fill_outbound_slots();
        let dials = peer_manager
            .queued_actions
            .iter()
            .filter(|ev| matches!(ev, PeerAction::Connect { .. }))
            .count();
        assert_eq!(dials, peer_manager.connection_info.max_concurrent_outbound_dials);
    }
}<|MERGE_RESOLUTION|>--- conflicted
+++ resolved
@@ -211,10 +211,10 @@
         addr: IpAddr,
     ) -> Result<(), InboundConnectionError> {
         if self.ban_list.is_banned_ip(&addr) {
-            return Err(InboundConnectionError::IpBanned);
+            return Err(InboundConnectionError::IpBanned)
         }
         if !self.connection_info.has_in_capacity() {
-            return Err(InboundConnectionError::ExceedsLimit(self.connection_info.max_inbound));
+            return Err(InboundConnectionError::ExceedsLimit(self.connection_info.max_inbound))
         }
         // keep track of new connection
         self.connection_info.inc_in();
@@ -261,7 +261,7 @@
         // on_inbound_pending_session. We also check if the peer is in the backoff list here.
         if self.ban_list.is_banned_peer(&peer_id) {
             self.queued_actions.push_back(PeerAction::DisconnectBannedIncoming { peer_id });
-            return;
+            return
         }
 
         // start a new tick, so the peer is not immediately rewarded for the time since last tick
@@ -272,7 +272,7 @@
                 let value = entry.get_mut();
                 if value.is_banned() {
                     self.queued_actions.push_back(PeerAction::DisconnectBannedIncoming { peer_id });
-                    return;
+                    return
                 }
                 value.state = PeerConnectionState::In;
             }
@@ -353,7 +353,7 @@
                 peer.apply_reputation(reputation_change.as_i32())
             }
         } else {
-            return;
+            return
         };
 
         match outcome {
@@ -377,7 +377,7 @@
         if let Some(peer) = self.peers.get_mut(peer_id) {
             peer.state = PeerConnectionState::Idle;
         } else {
-            return;
+            return
         }
 
         self.connection_info.decr_out();
@@ -410,7 +410,7 @@
                     // session to that peer
                     entry.get_mut().severe_backoff_counter = 0;
                     entry.get_mut().state = PeerConnectionState::Idle;
-                    return;
+                    return
                 }
             }
             Entry::Vacant(_) => return,
@@ -570,7 +570,7 @@
         fork_id: Option<ForkId>,
     ) {
         if self.ban_list.is_banned(&peer_id, &addr.ip()) {
-            return;
+            return
         }
 
         match self.peers.entry(peer_id) {
@@ -586,11 +586,6 @@
                     // disconnecting, See `on_incoming_session_established`
                     peer.remove_after_disconnect = false;
                 }
-<<<<<<< HEAD
-
-                return;
-=======
->>>>>>> 357301cc
             }
             Entry::Vacant(entry) => {
                 trace!(target : "net::peers", ?peer_id, ?addr, "discovered new node");
@@ -606,7 +601,7 @@
     pub(crate) fn remove_peer(&mut self, peer_id: PeerId) {
         let Entry::Occupied(entry) = self.peers.entry(peer_id) else { return };
         if entry.get().is_trusted() {
-            return;
+            return
         }
         let mut peer = entry.remove();
 
@@ -633,7 +628,7 @@
     pub(crate) fn remove_peer_from_trusted_set(&mut self, peer_id: PeerId) {
         let Entry::Occupied(mut entry) = self.peers.entry(peer_id) else { return };
         if !entry.get().is_trusted() {
-            return;
+            return
         }
 
         let peer = entry.get_mut();
@@ -652,30 +647,23 @@
     /// Returns `None` if no peer is available.
     fn best_unconnected(&mut self) -> Option<(PeerId, &mut Peer)> {
         let mut unconnected = self.peers.iter_mut().filter(|(_, peer)| {
-<<<<<<< HEAD
-            peer.state.is_unconnected()
-                && !peer.is_banned()
-                && !peer.is_backed_off()
-                && (!self.connect_trusted_nodes_only || peer.is_trusted())
-=======
             !peer.is_backed_off() &&
                 !peer.is_banned() &&
                 peer.state.is_unconnected() &&
                 (!self.connect_trusted_nodes_only || peer.is_trusted())
->>>>>>> 357301cc
         });
 
         // keep track of the best peer, if there's one
         let mut best_peer = unconnected.next()?;
 
         if best_peer.1.is_trusted() {
-            return Some((*best_peer.0, best_peer.1));
+            return Some((*best_peer.0, best_peer.1))
         }
 
         for maybe_better in unconnected {
             // if the peer is trusted, return it immediately
             if maybe_better.1.is_trusted() {
-                return Some((*maybe_better.0, maybe_better.1));
+                return Some((*maybe_better.0, maybe_better.1))
             }
 
             // otherwise we keep track of the best peer using the reputation
@@ -706,7 +694,7 @@
 
                 // If best peer does not meet reputation threshold exit immediately.
                 if peer.is_banned() {
-                    break;
+                    break
                 }
 
                 info!(target: "patch", ?peer, ?peer_id, total_peers = peer_len, "Peer scheduled for outbound connection");
@@ -736,7 +724,7 @@
         loop {
             // drain buffered actions
             if let Some(action) = self.queued_actions.pop_front() {
-                return Poll::Ready(action);
+                return Poll::Ready(action)
             }
 
             while let Poll::Ready(Some(cmd)) = self.handle_rx.poll_next_unpin(cx) {
@@ -767,7 +755,7 @@
                     if let Some(peer) = self.peers.get_mut(&peer_id) {
                         peer.unban();
                     } else {
-                        continue;
+                        continue
                     }
                     self.queued_actions.push_back(PeerAction::UnBanPeer { peer_id });
                 }
@@ -779,7 +767,7 @@
                         if let Some(peer) = self.peers.get_mut(peer_id) {
                             peer.backed_off = false;
                         }
-                        return false;
+                        return false
                     }
                     true
                 })
@@ -790,7 +778,7 @@
             }
 
             if self.queued_actions.is_empty() {
-                return Poll::Pending;
+                return Poll::Pending
             }
         }
     }
@@ -939,15 +927,15 @@
 
         if self.state.is_connected() && self.is_banned() {
             self.state.disconnect();
-            return ReputationChangeOutcome::DisconnectAndBan;
+            return ReputationChangeOutcome::DisconnectAndBan
         }
 
         if self.is_banned() && !is_banned_reputation(previous) {
-            return ReputationChangeOutcome::Ban;
+            return ReputationChangeOutcome::Ban
         }
 
         if !self.is_banned() && is_banned_reputation(previous) {
-            return ReputationChangeOutcome::Unban;
+            return ReputationChangeOutcome::Unban
         }
 
         ReputationChangeOutcome::None
