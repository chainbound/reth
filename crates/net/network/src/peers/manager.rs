use crate::{
    error::{BackoffKind, SessionError},
    peers::{
        reputation::{
            is_banned_reputation, DEFAULT_REPUTATION, MAX_TRUSTED_PEER_REPUTATION_CHANGE,
        },
        ReputationChangeWeights, DEFAULT_MAX_COUNT_CONCURRENT_OUTBOUND_DIALS,
        DEFAULT_MAX_COUNT_PEERS_INBOUND, DEFAULT_MAX_COUNT_PEERS_OUTBOUND,
    },
    session::{Direction, PendingSessionHandshakeError},
    swarm::NetworkConnectionState,
};
use futures::StreamExt;
use reth_eth_wire::{errors::EthStreamError, DisconnectReason};
use reth_net_common::ban_list::BanList;
use reth_network_api::{PeerKind, ReputationChangeKind};
use reth_primitives::{ForkId, NodeRecord, PeerId};
use std::{
    collections::{hash_map::Entry, HashMap, HashSet, VecDeque},
    fmt::Display,
    io::{self, ErrorKind},
    net::{IpAddr, SocketAddr},
    path::Path,
    task::{Context, Poll},
    time::Duration,
};
use thiserror::Error;
use tokio::{
    sync::{mpsc, oneshot},
    time::{Instant, Interval},
};
use tokio_stream::wrappers::UnboundedReceiverStream;
use tracing::{info, trace};

/// A communication channel to the [`PeersManager`] to apply manual changes to the peer set.
#[derive(Clone, Debug)]
pub struct PeersHandle {
    /// Sender half of command channel back to the [`PeersManager`]
    manager_tx: mpsc::UnboundedSender<PeerCommand>,
}

// === impl PeersHandle ===

impl PeersHandle {
    fn send(&self, cmd: PeerCommand) {
        let _ = self.manager_tx.send(cmd);
    }

    /// Adds a peer to the set.
    pub fn add_peer(&self, peer_id: PeerId, addr: SocketAddr) {
        self.send(PeerCommand::Add(peer_id, addr));
    }

    /// Removes a peer from the set.
    pub fn remove_peer(&self, peer_id: PeerId) {
        self.send(PeerCommand::Remove(peer_id));
    }

    /// Send a reputation change for the given peer.
    pub fn reputation_change(&self, peer_id: PeerId, kind: ReputationChangeKind) {
        self.send(PeerCommand::ReputationChange(peer_id, kind));
    }

    /// Returns a peer by its [`PeerId`], or `None` if the peer is not in the peer set.
    pub async fn peer_by_id(&self, peer_id: PeerId) -> Option<Peer> {
        let (tx, rx) = oneshot::channel();
        self.send(PeerCommand::GetPeer(peer_id, tx));

        rx.await.unwrap_or(None)
    }

    /// Returns all peers in the peerset.
    pub async fn all_peers(&self) -> Vec<NodeRecord> {
        let (tx, rx) = oneshot::channel();
        self.send(PeerCommand::GetPeers(tx));

        rx.await.unwrap_or_default()
    }
}

/// Maintains the state of _all_ the peers known to the network.
///
/// This is supposed to be owned by the network itself, but can be reached via the [`PeersHandle`].
/// From this type, connections to peers are established or disconnected, see [`PeerAction`].
///
/// The [`PeersManager`] will be notified on peer related changes
#[derive(Debug)]
pub struct PeersManager {
    /// All peers known to the network
    peers: HashMap<PeerId, Peer>,
    /// The set of trusted peer ids.
    ///
    /// This tracks peer ids that are considered trusted, but for which we don't necessarily have
    /// an address: [Self::add_trusted_peer_id]
    trusted_peer_ids: HashSet<PeerId>,
    /// Copy of the sender half, so new [`PeersHandle`] can be created on demand.
    manager_tx: mpsc::UnboundedSender<PeerCommand>,
    /// Receiver half of the command channel.
    handle_rx: UnboundedReceiverStream<PeerCommand>,
    /// Buffered actions until the manager is polled.
    queued_actions: VecDeque<PeerAction>,
    /// Interval for triggering connections if there are free slots.
    refill_slots_interval: Interval,
    /// How to weigh reputation changes
    reputation_weights: ReputationChangeWeights,
    /// Tracks current slot stats.
    connection_info: ConnectionInfo,
    /// Tracks unwanted ips/peer ids.
    ban_list: BanList,
    /// Tracks currently backed off peers.
    backed_off_peers: HashMap<PeerId, std::time::Instant>,
    /// Interval at which to check for peers to unban and release from the backoff map.
    release_interval: Interval,
    /// How long to ban bad peers.
    ban_duration: Duration,
    /// How long peers to which we could not connect for non-fatal reasons, e.g.
    /// [`DisconnectReason::TooManyPeers`], are put in time out.
    backoff_durations: PeerBackoffDurations,
    /// If non-trusted peers should be connected to, or the connection from non-trusted
    /// incoming peers should be accepted.
    trusted_nodes_only: bool,
    /// Timestamp of the last time [Self::tick] was called.
    last_tick: Instant,
    /// Maximum number of backoff attempts before we give up on a peer and dropping.
    max_backoff_count: u8,
    /// Tracks the connection state of the node
    net_connection_state: NetworkConnectionState,
}

impl PeersManager {
    /// Create a new instance with the given config
    pub fn new(config: PeersConfig) -> Self {
        let PeersConfig {
            refill_slots_interval,
            connection_info,
            reputation_weights,
            ban_list,
            ban_duration,
            backoff_durations,
            trusted_nodes,
            trusted_nodes_only,
            basic_nodes,
            max_backoff_count,
        } = config;
        let (manager_tx, handle_rx) = mpsc::unbounded_channel();
        let now = Instant::now();

        // We use half of the interval to decrease the max duration to `150%` in worst case
        let unban_interval = ban_duration.min(backoff_durations.low) / 2;

        let mut peers = HashMap::with_capacity(trusted_nodes.len() + basic_nodes.len());
        let mut trusted_peer_ids = HashSet::with_capacity(trusted_nodes.len());

        for NodeRecord { address, tcp_port, udp_port: _, id } in trusted_nodes {
            trusted_peer_ids.insert(id);
            peers.entry(id).or_insert_with(|| Peer::trusted(SocketAddr::from((address, tcp_port))));
        }

        for NodeRecord { address, tcp_port, udp_port: _, id } in basic_nodes {
            peers.entry(id).or_insert_with(|| Peer::new(SocketAddr::from((address, tcp_port))));
        }

        Self {
            peers,
            trusted_peer_ids,
            manager_tx,
            handle_rx: UnboundedReceiverStream::new(handle_rx),
            queued_actions: Default::default(),
            reputation_weights,
            refill_slots_interval: tokio::time::interval(refill_slots_interval),
            release_interval: tokio::time::interval_at(now + unban_interval, unban_interval),
            connection_info,
            ban_list,
            backed_off_peers: Default::default(),
            ban_duration,
            backoff_durations,
            trusted_nodes_only,
            last_tick: Instant::now(),
            max_backoff_count,
            net_connection_state: NetworkConnectionState::default(),
        }
    }

    /// Returns a new [`PeersHandle`] that can send commands to this type.
    pub(crate) fn handle(&self) -> PeersHandle {
        PeersHandle { manager_tx: self.manager_tx.clone() }
    }

    /// Returns the number of peers in the peer set
    #[inline]
    pub(crate) fn num_known_peers(&self) -> usize {
        self.peers.len()
    }

    /// Returns an iterator over all peers
    pub(crate) fn iter_peers(&self) -> impl Iterator<Item = NodeRecord> + '_ {
        self.peers.iter().map(|(peer_id, v)| NodeRecord::new(v.addr, *peer_id))
    }

    /// Returns an iterator over all peer ids for peers with the given kind
    pub(crate) fn peers_by_kind(&self, kind: PeerKind) -> impl Iterator<Item = PeerId> + '_ {
        self.peers.iter().filter_map(move |(peer_id, peer)| (peer.kind == kind).then_some(*peer_id))
    }

    /// Returns the number of currently active inbound connections.
    #[inline]
    pub(crate) fn num_inbound_connections(&self) -> usize {
        self.connection_info.num_inbound
    }

    /// Returns the number of currently __active__ outbound connections.
    #[inline]
    pub(crate) fn num_outbound_connections(&self) -> usize {
        self.connection_info.num_outbound
    }

    /// Returns the number of currently pending outbound connections.
    #[inline]
    pub(crate) fn num_pending_outbound_connections(&self) -> usize {
        self.connection_info.num_pending_out
    }

    /// Returns the number of currently backed off peers.
    #[inline]
    pub(crate) fn num_backed_off_peers(&self) -> usize {
        self.backed_off_peers.len()
    }

    /// Invoked when a new _incoming_ tcp connection is accepted.
    ///
    /// returns an error if the inbound ip address is on the ban list
    pub(crate) fn on_incoming_pending_session(
        &mut self,
        addr: IpAddr,
    ) -> Result<(), InboundConnectionError> {
        if self.ban_list.is_banned_ip(&addr) {
            return Err(InboundConnectionError::IpBanned);
        }
<<<<<<< HEAD
        if !self.connection_info.has_in_capacity() {
            return Err(InboundConnectionError::ExceedsLimit(self.connection_info.max_inbound));
=======

        if self.connection_info.max_inbound == 0 && self.trusted_peer_ids.is_empty() {
            // if we don't have any inbound slots and no trusted peers, we don't accept any new
            // connections
            return Err(InboundConnectionError::ExceedsCapacity)
>>>>>>> c04dbe6e
        }

        self.connection_info.inc_pending_in();
        Ok(())
    }

    /// Invoked when a previous call to [Self::on_incoming_pending_session] succeeded but it was
    /// rejected.
    pub(crate) fn on_incoming_pending_session_rejected_internally(&mut self) {
        self.connection_info.decr_pending_in();
    }

    /// Invoked when a pending session was closed.
    pub(crate) fn on_incoming_pending_session_gracefully_closed(&mut self) {
        self.connection_info.decr_pending_in()
    }

    /// Invoked when a pending session was closed.
    pub(crate) fn on_incoming_pending_session_dropped(
        &mut self,
        remote_addr: SocketAddr,
        err: &PendingSessionHandshakeError,
    ) {
        if err.is_fatal_protocol_error() {
            self.ban_ip(remote_addr.ip());

            if err.merits_discovery_ban() {
                self.queued_actions
                    .push_back(PeerAction::DiscoveryBanIp { ip_addr: remote_addr.ip() })
            }
        }

        self.connection_info.decr_pending_in();
    }

    /// Called when a new _incoming_ active session was established to the given peer.
    ///
    /// This will update the state of the peer if not yet tracked.
    ///
    /// If the reputation of the peer is below the `BANNED_REPUTATION` threshold, a disconnect will
    /// be scheduled.
    pub(crate) fn on_incoming_session_established(&mut self, peer_id: PeerId, addr: SocketAddr) {
        self.connection_info.decr_pending_in();

        // we only need to check the peer id here as the ip address will have been checked at
        // on_incoming_pending_session. We also check if the peer is in the backoff list here.
        if self.ban_list.is_banned_peer(&peer_id) {
            self.queued_actions.push_back(PeerAction::DisconnectBannedIncoming { peer_id });
            return;
        }

        // check if the peer is trustable or not
        let mut is_trusted = self.trusted_peer_ids.contains(&peer_id);
        if self.trusted_nodes_only && !is_trusted {
            self.queued_actions.push_back(PeerAction::DisconnectUntrustedIncoming { peer_id });
            return
        }

        // start a new tick, so the peer is not immediately rewarded for the time since last tick
        self.tick();

        let has_in_capacity = self.connection_info.has_in_capacity();
        self.connection_info.inc_in();

        match self.peers.entry(peer_id) {
            Entry::Occupied(mut entry) => {
                let peer = entry.get_mut();
                if peer.is_banned() {
                    self.queued_actions.push_back(PeerAction::DisconnectBannedIncoming { peer_id });
                    return;
                }
                // it might be the case that we're also trying to connect to this peer at the same
                // time, so we need to adjust the state here
                if peer.state.is_pending_out() {
                    self.connection_info.decr_state(peer.state);
                }

                peer.state = PeerConnectionState::In;

                is_trusted = is_trusted || peer.is_trusted();

                // if a peer is not trusted and we don't have capacity for more inbound connections,
                // disconnecting the peer
                if !is_trusted && !has_in_capacity {
                    self.queued_actions.push_back(PeerAction::Disconnect {
                        peer_id,
                        reason: Some(DisconnectReason::TooManyPeers),
                    });
                }
            }
            Entry::Vacant(entry) => {
                // peer is missing in the table, we add it but mark it as to be removed after
                // disconnect, because we only know the outgoing port
                let mut peer = Peer::with_state(addr, PeerConnectionState::In);
                peer.remove_after_disconnect = true;
                entry.insert(peer);
                self.queued_actions.push_back(PeerAction::PeerAdded(peer_id));

                // disconnect the peer if we don't have capacity for more inbound connections
                if !is_trusted && !has_in_capacity {
                    self.queued_actions.push_back(PeerAction::Disconnect {
                        peer_id,
                        reason: Some(DisconnectReason::TooManyPeers),
                    });
                }
            }
        }
    }

    /// Bans the peer temporarily with the configured ban timeout
    fn ban_peer(&mut self, peer_id: PeerId) {
        let mut ban_duration = self.ban_duration;
        if let Some(peer) = self.peers.get(&peer_id) {
            if peer.is_trusted() {
                // For misbehaving trusted peers, we provide a bit more leeway when penalizing them.
                ban_duration = self.backoff_durations.medium;
            }
        }

        self.ban_list.ban_peer_until(peer_id, std::time::Instant::now() + ban_duration);
        self.queued_actions.push_back(PeerAction::BanPeer { peer_id });
    }

    /// Bans the IP temporarily with the configured ban timeout
    fn ban_ip(&mut self, ip: IpAddr) {
        self.ban_list.ban_ip_until(ip, std::time::Instant::now() + self.ban_duration);
    }

    /// Temporarily puts the peer in timeout by inserting it into the backedoff peers set
    fn backoff_peer_until(&mut self, peer_id: PeerId, until: std::time::Instant) {
        trace!(target: "net::peers", ?peer_id, "backing off");

        if let Some(peer) = self.peers.get_mut(&peer_id) {
            peer.backed_off = true;
            self.backed_off_peers.insert(peer_id, until);
        }
    }

    /// Unbans the peer
    fn unban_peer(&mut self, peer_id: PeerId) {
        self.ban_list.unban_peer(&peer_id);
        self.queued_actions.push_back(PeerAction::UnBanPeer { peer_id });
    }

    /// Tick function to update reputation of all connected peers.
    /// Peers are rewarded with reputation increases for the time they are connected since the last
    /// tick. This is to prevent peers from being disconnected eventually due to slashed
    /// reputation because of some bad messages (most likely transaction related)
    fn tick(&mut self) {
        let now = Instant::now();
        // Determine the number of seconds since the last tick.
        // Ensuring that now is always greater than last_tick to account for issues with system
        // time.
        let secs_since_last_tick =
            if self.last_tick > now { 0 } else { (now - self.last_tick).as_secs() as i32 };
        self.last_tick = now;

        // update reputation via seconds connected
        for peer in self.peers.iter_mut().filter(|(_, peer)| peer.state.is_connected()) {
            // update reputation via seconds connected, but keep the target _around_ the default
            // reputation.
            if peer.1.reputation < DEFAULT_REPUTATION {
                peer.1.reputation += secs_since_last_tick;
            }
        }
    }

    /// Returns the tracked reputation for a peer.
    pub(crate) fn get_reputation(&self, peer_id: &PeerId) -> Option<i32> {
        self.peers.get(peer_id).map(|peer| peer.reputation)
    }

    /// Apply the corresponding reputation change to the given peer.
    ///
    /// If the peer is a trusted peer, it will be exempt from reputation slashing for certain
    /// reputation changes that can be attributed to network conditions. If the peer is a
    /// trusted peer, it will also be less strict with the reputation slashing.
    pub(crate) fn apply_reputation_change(&mut self, peer_id: &PeerId, rep: ReputationChangeKind) {
        let outcome = if let Some(peer) = self.peers.get_mut(peer_id) {
            // First check if we should reset the reputation
            if rep.is_reset() {
                peer.reset_reputation()
            } else {
                let mut reputation_change = self.reputation_weights.change(rep).as_i32();
                if peer.is_trusted() {
                    // exempt trusted peers from reputation slashing for
                    if matches!(
                        rep,
                        ReputationChangeKind::Dropped |
                            ReputationChangeKind::BadAnnouncement |
                            ReputationChangeKind::Timeout |
                            ReputationChangeKind::AlreadySeenTransaction
                    ) {
                        return
                    }

                    // also be less strict with the reputation slashing for trusted peers
                    if reputation_change < MAX_TRUSTED_PEER_REPUTATION_CHANGE {
                        // this caps the reputation change to the maximum allowed for trusted peers
                        reputation_change = MAX_TRUSTED_PEER_REPUTATION_CHANGE;
                    }
                }
                peer.apply_reputation(reputation_change)
            }
        } else {
            return;
        };

        match outcome {
            ReputationChangeOutcome::None => {}
            ReputationChangeOutcome::Ban => {
                self.ban_peer(*peer_id);
            }
            ReputationChangeOutcome::Unban => self.unban_peer(*peer_id),
            ReputationChangeOutcome::DisconnectAndBan => {
                self.queued_actions.push_back(PeerAction::Disconnect {
                    peer_id: *peer_id,
                    reason: Some(DisconnectReason::DisconnectRequested),
                });
                self.ban_peer(*peer_id);
            }
        }
    }

    /// Gracefully disconnected a pending _outgoing_ session
    pub(crate) fn on_outgoing_pending_session_gracefully_closed(&mut self, peer_id: &PeerId) {
        if let Some(peer) = self.peers.get_mut(peer_id) {
            self.connection_info.decr_state(peer.state);
            peer.state = PeerConnectionState::Idle;
<<<<<<< HEAD
        } else {
            return;
=======
>>>>>>> c04dbe6e
        }
    }

    /// Invoked when an _outgoing_ pending session was closed during authentication or the
    /// handshake.
    pub(crate) fn on_outgoing_pending_session_dropped(
        &mut self,
        remote_addr: &SocketAddr,
        peer_id: &PeerId,
        err: &PendingSessionHandshakeError,
    ) {
        self.on_connection_failure(remote_addr, peer_id, err, ReputationChangeKind::FailedToConnect)
    }

    /// Gracefully disconnected an active session
    pub(crate) fn on_active_session_gracefully_closed(&mut self, peer_id: PeerId) {
        match self.peers.entry(peer_id) {
            Entry::Occupied(mut entry) => {
                self.connection_info.decr_state(entry.get().state);

                if entry.get().remove_after_disconnect && !entry.get().is_trusted() {
                    // this peer should be removed from the set
                    entry.remove();
                    self.queued_actions.push_back(PeerAction::PeerRemoved(peer_id));
                } else {
                    // reset the peer's state
                    // we reset the backoff counter since we're able to establish a successful
                    // session to that peer
                    entry.get_mut().severe_backoff_counter = 0;
                    entry.get_mut().state = PeerConnectionState::Idle;
                    return;
                }
            }
            Entry::Vacant(_) => return,
        }

        self.fill_outbound_slots();
    }

    /// Called when a _pending_ outbound connection is successful.
    pub(crate) fn on_active_outgoing_established(&mut self, peer_id: PeerId) {
        if let Some(peer) = self.peers.get_mut(&peer_id) {
            self.connection_info.decr_state(peer.state);
            self.connection_info.inc_out();
            peer.state = PeerConnectionState::Out;
        }
    }

    /// Called when an _active_ session to a peer was forcefully dropped due to an error.
    ///
    /// Depending on whether the error is fatal, the peer will be removed from the peer set
    /// otherwise its reputation is slashed.
    pub(crate) fn on_active_session_dropped(
        &mut self,
        remote_addr: &SocketAddr,
        peer_id: &PeerId,
        err: &EthStreamError,
    ) {
        self.on_connection_failure(remote_addr, peer_id, err, ReputationChangeKind::Dropped)
    }

    /// Called when an attempt to create an _outgoing_ pending session failed while setting up a tcp
    /// connection.
    pub(crate) fn on_outgoing_connection_failure(
        &mut self,
        remote_addr: &SocketAddr,
        peer_id: &PeerId,
        err: &io::Error,
    ) {
        // there's a race condition where we accepted an incoming connection while we were trying to
        // connect to the same peer at the same time. if the outgoing connection failed
        // after the incoming connection was accepted, we can ignore this error
        if let Some(peer) = self.peers.get(peer_id) {
            if peer.state.is_incoming() {
                // we already have an active connection to the peer, so we can ignore this error
                return
            }
        }

        self.on_connection_failure(remote_addr, peer_id, err, ReputationChangeKind::FailedToConnect)
    }

    fn on_connection_failure(
        &mut self,
        remote_addr: &SocketAddr,
        peer_id: &PeerId,
        err: impl SessionError,
        reputation_change: ReputationChangeKind,
    ) {
        trace!(target: "net::peers", ?remote_addr, ?peer_id, %err, "handling failed connection");

        if err.is_fatal_protocol_error() {
            trace!(target: "net::peers", ?remote_addr, ?peer_id, %err, "fatal connection error");
            // remove the peer to which we can't establish a connection due to protocol related
            // issues.
            if let Some((peer_id, peer)) = self.peers.remove_entry(peer_id) {
                self.connection_info.decr_state(peer.state);
                self.queued_actions.push_back(PeerAction::PeerRemoved(peer_id));
            }

            // ban the peer
            self.ban_peer(*peer_id);

            // If the error is caused by a peer that should be banned from discovery
            if err.merits_discovery_ban() {
                self.queued_actions.push_back(PeerAction::DiscoveryBanPeerId {
                    peer_id: *peer_id,
                    ip_addr: remote_addr.ip(),
                })
            }
        } else {
            let mut backoff_until = None;
            let mut remove_peer = false;

            if let Some(peer) = self.peers.get_mut(peer_id) {
                if let Some(kind) = err.should_backoff() {
                    // Increment peer.backoff_counter
                    if kind.is_severe() {
                        peer.severe_backoff_counter = peer.severe_backoff_counter.saturating_add(1);
                    }

                    let backoff_time =
                        self.backoff_durations.backoff_until(kind, peer.severe_backoff_counter);

                    // The peer has signaled that it is currently unable to process any more
                    // connections, so we will hold off on attempting any new connections for a
                    // while
                    backoff_until = Some(backoff_time);
                } else {
                    // If the error was not a backoff error, we reduce the peer's reputation
                    let reputation_change = self.reputation_weights.change(reputation_change);
                    peer.reputation = peer.reputation.saturating_add(reputation_change.as_i32());
                };

                self.connection_info.decr_state(peer.state);
                peer.state = PeerConnectionState::Idle;

                if peer.severe_backoff_counter > self.max_backoff_count && !peer.is_trusted() {
                    // mark peer for removal if it has been backoff too many times and is _not_
                    // trusted
                    remove_peer = true;
                }
            }

            // remove peer if it has been marked for removal
            if remove_peer {
                let (peer_id, _) = self.peers.remove_entry(peer_id).expect("peer must exist");
                self.queued_actions.push_back(PeerAction::PeerRemoved(peer_id));
            } else if let Some(backoff_until) = backoff_until {
                // otherwise, backoff the peer if marked as such
                self.backoff_peer_until(*peer_id, backoff_until);
            }
        }

        self.fill_outbound_slots();
    }

    /// Invoked if a pending session was disconnected because there's already a connection to the
    /// peer.
    ///
    /// If the session was an outgoing connection, this means that the peer initiated a connection
    /// to us at the same time and this connection is already established.
    pub(crate) fn on_already_connected(&mut self, direction: Direction) {
        match direction {
            Direction::Incoming => {
                // need to decrement the ingoing counter
                self.connection_info.decr_pending_in();
            }
            Direction::Outgoing(_) => {
                // cleanup is handled when the incoming active session is activated in
                // `on_incoming_session_established`
            }
        }
    }

    /// Called as follow-up for a discovered peer.
    ///
    /// The [`ForkId`] is retrieved from an ENR record that the peer announces over the discovery
    /// protocol
    pub(crate) fn set_discovered_fork_id(&mut self, peer_id: PeerId, fork_id: ForkId) {
        if let Some(peer) = self.peers.get_mut(&peer_id) {
            trace!(target: "net::peers", ?peer_id, ?fork_id, "set discovered fork id");
            peer.fork_id = Some(fork_id);
        }
    }

    /// Called for a newly discovered peer.
    ///
    /// If the peer already exists, then the address, kind and fork_id will be updated.
    pub(crate) fn add_peer(&mut self, peer_id: PeerId, addr: SocketAddr, fork_id: Option<ForkId>) {
        self.add_peer_kind(peer_id, PeerKind::Basic, addr, fork_id)
    }

    /// Marks the given peer as trusted.
    pub(crate) fn add_trusted_peer_id(&mut self, peer_id: PeerId) {
        self.trusted_peer_ids.insert(peer_id);
    }

    /// Called for a newly discovered trusted peer.
    ///
    /// If the peer already exists, then the address and kind will be updated.
    #[allow(dead_code)]
    pub(crate) fn add_trusted_peer(&mut self, peer_id: PeerId, addr: SocketAddr) {
        self.add_peer_kind(peer_id, PeerKind::Trusted, addr, None)
    }

    /// Called for a newly discovered peer.
    ///
    /// If the peer already exists, then the address, kind and fork_id will be updated.
    pub(crate) fn add_peer_kind(
        &mut self,
        peer_id: PeerId,
        kind: PeerKind,
        addr: SocketAddr,
        fork_id: Option<ForkId>,
    ) {
        if self.ban_list.is_banned(&peer_id, &addr.ip()) {
            return;
        }

        match self.peers.entry(peer_id) {
            Entry::Occupied(mut entry) => {
                let peer = entry.get_mut();
                peer.kind = kind;
                peer.fork_id = fork_id;
                peer.addr = addr;

                if peer.state.is_incoming() {
                    // now that we have an actual discovered address, for that peer and not just the
                    // ip of the incoming connection, we don't need to remove the peer after
                    // disconnecting, See `on_incoming_session_established`
                    peer.remove_after_disconnect = false;
                }
            }
            Entry::Vacant(entry) => {
                trace!(target: "net::peers", ?peer_id, ?addr, "discovered new node");
                let mut peer = Peer::with_kind(addr, kind);
                peer.fork_id = fork_id;
                entry.insert(peer);
                self.queued_actions.push_back(PeerAction::PeerAdded(peer_id));
            }
        }

        if kind.is_trusted() {
            self.trusted_peer_ids.insert(peer_id);
        }
    }

    /// Removes the tracked node from the set.
    pub(crate) fn remove_peer(&mut self, peer_id: PeerId) {
        let Entry::Occupied(entry) = self.peers.entry(peer_id) else { return };
        if entry.get().is_trusted() {
            return;
        }
        let mut peer = entry.remove();

        trace!(target: "net::peers", ?peer_id, "remove discovered node");
        self.queued_actions.push_back(PeerAction::PeerRemoved(peer_id));

        if peer.state.is_connected() {
            trace!(target: "net::peers", ?peer_id, "disconnecting on remove from discovery");
            // we terminate the active session here, but only remove the peer after the session
            // was disconnected, this prevents the case where the session is scheduled for
            // disconnect but the node is immediately rediscovered, See also
            // [`Self::on_disconnected()`]
            peer.remove_after_disconnect = true;
            peer.state.disconnect();
            self.peers.insert(peer_id, peer);
            self.queued_actions.push_back(PeerAction::Disconnect {
                peer_id,
                reason: Some(DisconnectReason::DisconnectRequested),
            })
        }
    }

    /// Removes the tracked node from the trusted set.
    pub(crate) fn remove_peer_from_trusted_set(&mut self, peer_id: PeerId) {
        let Entry::Occupied(mut entry) = self.peers.entry(peer_id) else { return };
        if !entry.get().is_trusted() {
            return;
        }

        let peer = entry.get_mut();
        peer.kind = PeerKind::Basic;

        self.trusted_peer_ids.remove(&peer_id);
    }

    /// Returns the idle peer with the highest reputation.
    ///
    /// Peers that are `trusted`, see [PeerKind], are prioritized as long as they're not currently
    /// marked as banned or backed off.
    ///
    /// If `trusted_nodes_only` is enabled, see [PeersConfig], then this will only consider
    /// `trusted` peers.
    ///
    /// Returns `None` if no peer is available.
    fn best_unconnected(&mut self) -> Option<(PeerId, &mut Peer)> {
        let mut unconnected = self.peers.iter_mut().filter(|(_, peer)| {
<<<<<<< HEAD
            !peer.is_backed_off()
                && !peer.is_banned()
                && peer.state.is_unconnected()
                && (!self.connect_trusted_nodes_only || peer.is_trusted())
=======
            !peer.is_backed_off() &&
                !peer.is_banned() &&
                peer.state.is_unconnected() &&
                (!self.trusted_nodes_only || peer.is_trusted())
>>>>>>> c04dbe6e
        });

        // keep track of the best peer, if there's one
        let mut best_peer = unconnected.next()?;

        if best_peer.1.is_trusted() {
            return Some((*best_peer.0, best_peer.1));
        }

        for maybe_better in unconnected {
            // if the peer is trusted, return it immediately
            if maybe_better.1.is_trusted() {
                return Some((*maybe_better.0, maybe_better.1));
            }

            // otherwise we keep track of the best peer using the reputation
            if maybe_better.1.reputation > best_peer.1.reputation {
                best_peer = maybe_better;
            }
        }
        Some((*best_peer.0, best_peer.1))
    }

    /// If there's capacity for new outbound connections, this will queue new
    /// [`PeerAction::Connect`] actions.
    ///
    /// New connections are only initiated, if slots are available and appropriate peers are
    /// available.
    fn fill_outbound_slots(&mut self) {
        self.tick();

        if !self.net_connection_state.is_active() {
            // nothing to fill
            return;
        }

        // as long as there a slots available fill them with the best peers
        while self.connection_info.has_out_capacity() {
            let action = {
                let (peer_id, peer) = match self.best_unconnected() {
                    Some(peer) => peer,
                    _ => break,
                };

<<<<<<< HEAD
                // If best peer does not meet reputation threshold exit immediately.
                if peer.is_banned() {
                    break;
                }

=======
>>>>>>> c04dbe6e
                trace!(target: "net::peers", ?peer_id, addr=?peer.addr, "schedule outbound connection");

                peer.state = PeerConnectionState::PendingOut;
                PeerAction::Connect { peer_id, remote_addr: peer.addr }
            };

            self.connection_info.inc_pending_out();

            self.queued_actions.push_back(action);
<<<<<<< HEAD

            new_outbound_dials += 1;
            if new_outbound_dials > self.connection_info.max_concurrent_outbound_dials {
                break;
            }
=======
>>>>>>> c04dbe6e
        }
    }

    /// Keeps track of network state changes.
    pub fn on_network_state_change(&mut self, state: NetworkConnectionState) {
        self.net_connection_state = state;
    }

    /// Returns the current network connection state.
    pub fn connection_state(&self) -> &NetworkConnectionState {
        &self.net_connection_state
    }

    /// Sets net_connection_state to ShuttingDown.
    pub fn on_shutdown(&mut self) {
        self.net_connection_state = NetworkConnectionState::ShuttingDown;
    }

    /// Advances the state.
    ///
    /// Event hooks invoked externally may trigger a new [`PeerAction`] that are buffered until
    /// [`PeersManager`] is polled.
    pub fn poll(&mut self, cx: &mut Context<'_>) -> Poll<PeerAction> {
        loop {
            // drain buffered actions
            if let Some(action) = self.queued_actions.pop_front() {
                return Poll::Ready(action);
            }

            while let Poll::Ready(Some(cmd)) = self.handle_rx.poll_next_unpin(cx) {
                match cmd {
                    PeerCommand::Add(peer_id, addr) => {
                        self.add_peer(peer_id, addr, None);
                    }
                    PeerCommand::Remove(peer) => self.remove_peer(peer),
                    PeerCommand::ReputationChange(peer_id, rep) => {
                        self.apply_reputation_change(&peer_id, rep)
                    }
                    PeerCommand::GetPeer(peer, tx) => {
                        let _ = tx.send(self.peers.get(&peer).cloned());
                    }
                    PeerCommand::GetPeers(tx) => {
                        let _ = tx.send(
                            self.peers.iter().map(|(k, v)| NodeRecord::new(v.addr, *k)).collect(),
                        );
                    }
                }
            }

            if self.release_interval.poll_tick(cx).is_ready() {
                let now = std::time::Instant::now();
                let (_, unbanned_peers) = self.ban_list.evict(now);

                for peer_id in unbanned_peers {
                    if let Some(peer) = self.peers.get_mut(&peer_id) {
                        peer.unban();
                    } else {
                        continue;
                    }
                    self.queued_actions.push_back(PeerAction::UnBanPeer { peer_id });
                }

                // clear the backoff list of expired backoffs, and mark the relevant peers as
                // ready to be dialed
                self.backed_off_peers.retain(|peer_id, until| {
                    if now > *until {
                        if let Some(peer) = self.peers.get_mut(peer_id) {
                            peer.backed_off = false;
                        }
                        return false;
                    }
                    true
                })
            }

            while self.refill_slots_interval.poll_tick(cx).is_ready() {
                self.fill_outbound_slots();
            }

            if self.queued_actions.is_empty() {
                return Poll::Pending;
            }
        }
    }
}

impl Default for PeersManager {
    fn default() -> Self {
        PeersManager::new(Default::default())
    }
}

/// Tracks stats about connected nodes
#[derive(Debug, Clone, PartialEq, Eq)]
#[cfg_attr(feature = "serde", derive(serde::Serialize, serde::Deserialize), serde(default))]
pub struct ConnectionInfo {
    /// Counter for currently occupied slots for active outbound connections.
    #[cfg_attr(feature = "serde", serde(skip))]
    num_outbound: usize,
    /// Counter for pending outbound connections.
    #[cfg_attr(feature = "serde", serde(skip))]
    num_pending_out: usize,
    /// Counter for currently occupied slots for active inbound connections.
    #[cfg_attr(feature = "serde", serde(skip))]
    num_inbound: usize,
    /// Counter for pending inbound connections.
    #[cfg_attr(feature = "serde", serde(skip))]
    num_pending_in: usize,
    /// Maximum allowed outbound connections.
    max_outbound: usize,
    /// Maximum allowed inbound connections.
    max_inbound: usize,
    /// Maximum allowed concurrent outbound dials.
    #[cfg_attr(feature = "serde", serde(default))]
    max_concurrent_outbound_dials: usize,
}

// === impl ConnectionInfo ===

impl ConnectionInfo {
    ///  Returns `true` if there's still capacity for a new outgoing connection.
    fn has_out_capacity(&self) -> bool {
<<<<<<< HEAD
        tracing::debug!(target: "patch", current = self.num_outbound, max = self.max_outbound, "has_out_capacity");
        self.num_outbound < self.max_outbound
=======
        self.num_pending_out < self.max_concurrent_outbound_dials &&
            self.num_outbound < self.max_outbound
>>>>>>> c04dbe6e
    }

    ///  Returns `true` if there's still capacity for a new incoming connection.
    fn has_in_capacity(&self) -> bool {
        self.num_inbound < self.max_inbound
    }

    fn decr_state(&mut self, state: PeerConnectionState) {
        match state {
            PeerConnectionState::Idle => {}
            PeerConnectionState::DisconnectingIn | PeerConnectionState::In => self.decr_in(),
            PeerConnectionState::DisconnectingOut | PeerConnectionState::Out => self.decr_out(),
            PeerConnectionState::PendingOut => self.decr_pending_out(),
        }
    }

    fn decr_out(&mut self) {
        self.num_outbound -= 1;
    }

    fn inc_out(&mut self) {
        self.num_outbound += 1;
    }

    fn inc_pending_out(&mut self) {
        self.num_pending_out += 1;
    }

    fn inc_in(&mut self) {
        self.num_inbound += 1;
    }

    fn inc_pending_in(&mut self) {
        self.num_pending_in += 1;
    }

    fn decr_in(&mut self) {
        self.num_inbound -= 1;
    }

    fn decr_pending_out(&mut self) {
        self.num_pending_out -= 1;
    }

    fn decr_pending_in(&mut self) {
        self.num_pending_in -= 1;
    }
}

impl Default for ConnectionInfo {
    fn default() -> Self {
        ConnectionInfo {
            num_outbound: 0,
            num_inbound: 0,
            max_outbound: DEFAULT_MAX_COUNT_PEERS_OUTBOUND as usize,
            max_inbound: DEFAULT_MAX_COUNT_PEERS_INBOUND as usize,
            max_concurrent_outbound_dials: DEFAULT_MAX_COUNT_CONCURRENT_OUTBOUND_DIALS,
            num_pending_out: 0,
            num_pending_in: 0,
        }
    }
}

/// Tracks info about a single peer.
#[derive(Debug, Clone)]
pub struct Peer {
    /// Where to reach the peer
    addr: SocketAddr,
    /// Reputation of the peer.
    reputation: i32,
    /// The state of the connection, if any.
    state: PeerConnectionState,
    /// The [`ForkId`] that the peer announced via discovery.
    fork_id: Option<ForkId>,
    /// Whether the entry should be removed after an existing session was terminated.
    remove_after_disconnect: bool,
    /// The kind of peer
    kind: PeerKind,
    /// Whether the peer is currently backed off.
    backed_off: bool,
    /// Counts number of times the peer was backed off due to a severe [BackoffKind].
    severe_backoff_counter: u8,
}

// === impl Peer ===

impl Peer {
    fn new(addr: SocketAddr) -> Self {
        Self::with_state(addr, Default::default())
    }

    fn trusted(addr: SocketAddr) -> Self {
        Self { kind: PeerKind::Trusted, ..Self::new(addr) }
    }

    /// Returns the reputation of the peer
    pub fn reputation(&self) -> i32 {
        self.reputation
    }

    fn with_state(addr: SocketAddr, state: PeerConnectionState) -> Self {
        Self {
            addr,
            state,
            reputation: DEFAULT_REPUTATION,
            fork_id: None,
            remove_after_disconnect: false,
            kind: Default::default(),
            backed_off: false,
            severe_backoff_counter: 0,
        }
    }

    fn with_kind(addr: SocketAddr, kind: PeerKind) -> Self {
        Self { kind, ..Self::new(addr) }
    }

    /// Resets the reputation of the peer to the default value. This always returns
    /// [`ReputationChangeOutcome::None`].
    fn reset_reputation(&mut self) -> ReputationChangeOutcome {
        self.reputation = DEFAULT_REPUTATION;

        ReputationChangeOutcome::None
    }

    /// Applies a reputation change to the peer and returns what action should be taken.
    fn apply_reputation(&mut self, reputation: i32) -> ReputationChangeOutcome {
        let previous = self.reputation;
        // we add reputation since negative reputation change decrease total reputation
        self.reputation = previous.saturating_add(reputation);

        trace!(target: "net::peers", reputation=%self.reputation, banned=%self.is_banned(), "applied reputation change");

        if self.state.is_connected() && self.is_banned() {
            self.state.disconnect();
            return ReputationChangeOutcome::DisconnectAndBan;
        }

        if self.is_banned() && !is_banned_reputation(previous) {
            return ReputationChangeOutcome::Ban;
        }

        if !self.is_banned() && is_banned_reputation(previous) {
            return ReputationChangeOutcome::Unban;
        }

        ReputationChangeOutcome::None
    }

    /// Returns true if the peer's reputation is below the banned threshold.
    #[inline]
    fn is_banned(&self) -> bool {
        is_banned_reputation(self.reputation)
    }

    #[inline]
    fn is_backed_off(&self) -> bool {
        self.backed_off
    }

    /// Unbans the peer by resetting its reputation
    #[inline]
    fn unban(&mut self) {
        self.reputation = DEFAULT_REPUTATION
    }

    /// Returns whether this peer is trusted
    #[inline]
    fn is_trusted(&self) -> bool {
        matches!(self.kind, PeerKind::Trusted)
    }
}

/// Outcomes when a reputation change is applied to a peer
enum ReputationChangeOutcome {
    /// Nothing to do.
    None,
    /// Ban the peer.
    Ban,
    /// Ban and disconnect
    DisconnectAndBan,
    /// Unban the peer
    Unban,
}

/// Represents the kind of connection established to the peer, if any
#[derive(Debug, Clone, Copy, Default, Eq, PartialEq)]
enum PeerConnectionState {
    /// Not connected currently.
    #[default]
    Idle,
    /// Disconnect of an incoming connection in progress
    DisconnectingIn,
    /// Disconnect of an outgoing connection in progress
    DisconnectingOut,
    /// Connected via incoming connection.
    In,
    /// Connected via outgoing connection.
    Out,
    /// Pending outgoing connection.
    PendingOut,
}

// === impl PeerConnectionState ===

impl PeerConnectionState {
    /// Sets the disconnect state
    #[inline]
    fn disconnect(&mut self) {
        match self {
            PeerConnectionState::In => *self = PeerConnectionState::DisconnectingIn,
            PeerConnectionState::Out => *self = PeerConnectionState::DisconnectingOut,
            _ => {}
        }
    }

    /// Returns true if this is an active incoming connection.
    #[inline]
    fn is_incoming(&self) -> bool {
        matches!(self, PeerConnectionState::In)
    }

    /// Returns whether we're currently connected with this peer
    #[inline]
    fn is_connected(&self) -> bool {
        matches!(
            self,
            PeerConnectionState::In | PeerConnectionState::Out | PeerConnectionState::PendingOut
        )
    }

    /// Returns if there's currently no connection to that peer.
    #[inline]
    fn is_unconnected(&self) -> bool {
        matches!(self, PeerConnectionState::Idle)
    }

    /// Returns true if there's currently an outbound dial to that peer.
    #[inline]
    fn is_pending_out(&self) -> bool {
        matches!(self, PeerConnectionState::PendingOut)
    }
}

/// Commands the [`PeersManager`] listens for.
#[derive(Debug)]
pub(crate) enum PeerCommand {
    /// Command for manually add
    Add(PeerId, SocketAddr),
    /// Remove a peer from the set
    ///
    /// If currently connected this will disconnect the session
    Remove(PeerId),
    /// Apply a reputation change to the given peer.
    ReputationChange(PeerId, ReputationChangeKind),
    /// Get information about a peer
    GetPeer(PeerId, oneshot::Sender<Option<Peer>>),
    /// Get node information on all peers
    GetPeers(oneshot::Sender<Vec<NodeRecord>>),
}

/// Actions the peer manager can trigger.
#[derive(Debug)]
pub enum PeerAction {
    /// Start a new connection to a peer.
    Connect {
        /// The peer to connect to.
        peer_id: PeerId,
        /// Where to reach the node
        remote_addr: SocketAddr,
    },
    /// Disconnect an existing connection.
    Disconnect {
        /// The peer ID of the established connection.
        peer_id: PeerId,
        /// An optional reason for the disconnect.
        reason: Option<DisconnectReason>,
    },
    /// Disconnect an existing incoming connection, because the peers reputation is below the
    /// banned threshold or is on the [`BanList`]
    DisconnectBannedIncoming {
        /// The peer ID of the established connection.
        peer_id: PeerId,
    },
    /// Disconnect an untrusted incoming connection when trust-node-only is enabled.
    DisconnectUntrustedIncoming {
        /// The peer ID.
        peer_id: PeerId,
    },
    /// Ban the peer in discovery.
    DiscoveryBanPeerId {
        /// The peer ID.
        peer_id: PeerId,
        /// The IP address.
        ip_addr: IpAddr,
    },
    /// Ban the IP in discovery.
    DiscoveryBanIp {
        /// The IP address.
        ip_addr: IpAddr,
    },
    /// Ban the peer temporarily
    BanPeer {
        /// The peer ID.
        peer_id: PeerId,
    },
    /// Unban the peer temporarily
    UnBanPeer {
        /// The peer ID.
        peer_id: PeerId,
    },
    /// Emit peerAdded event
    PeerAdded(PeerId),
    /// Emit peerRemoved event
    PeerRemoved(PeerId),
}

/// Config type for initiating a [`PeersManager`] instance.
#[derive(Debug, Clone, PartialEq, Eq)]
#[cfg_attr(feature = "serde", derive(serde::Serialize, serde::Deserialize))]
#[cfg_attr(feature = "serde", serde(default))]
pub struct PeersConfig {
    /// How often to recheck free slots for outbound connections.
    #[cfg_attr(feature = "serde", serde(with = "humantime_serde"))]
    pub refill_slots_interval: Duration,
    /// Trusted nodes to connect to.
    pub trusted_nodes: HashSet<NodeRecord>,
    /// Connect to or accept from trusted nodes only?
    #[cfg_attr(feature = "serde", serde(alias = "connect_trusted_nodes_only"))]
    pub trusted_nodes_only: bool,
    /// Maximum number of backoff attempts before we give up on a peer and dropping.
    ///
    /// The max time spent of a peer before it's removed from the set is determined by the
    /// configured backoff duration and the max backoff count.
    ///
    /// With a backoff counter of 5 and a backoff duration of 1h, the minimum time spent of the
    /// peer in the table is the sum of all backoffs (1h + 2h + 3h + 4h + 5h = 15h).
    ///
    /// Note: this does not apply to trusted peers.
    pub max_backoff_count: u8,
    /// Basic nodes to connect to.
    #[cfg_attr(feature = "serde", serde(skip))]
    pub basic_nodes: HashSet<NodeRecord>,
    /// How long to ban bad peers.
    #[cfg_attr(feature = "serde", serde(with = "humantime_serde"))]
    pub ban_duration: Duration,
    /// Restrictions on PeerIds and Ips.
    #[cfg_attr(feature = "serde", serde(skip))]
    pub ban_list: BanList,
    /// Restrictions on connections.
    pub connection_info: ConnectionInfo,
    /// How to weigh reputation changes.
    pub reputation_weights: ReputationChangeWeights,
    /// How long to backoff peers that are we failed to connect to for non-fatal reasons, such as
    /// [`DisconnectReason::TooManyPeers`].
    ///
    /// The backoff duration increases with number of backoff attempts.
    pub backoff_durations: PeerBackoffDurations,
}

impl Default for PeersConfig {
    fn default() -> Self {
        Self {
            refill_slots_interval: Duration::from_millis(5_000),
            connection_info: Default::default(),
            reputation_weights: Default::default(),
            ban_list: Default::default(),
            // Ban peers for 12h
            ban_duration: Duration::from_secs(60 * 60),
            backoff_durations: Default::default(),
            trusted_nodes: Default::default(),
            trusted_nodes_only: false,
            basic_nodes: Default::default(),
            max_backoff_count: 5,
        }
    }
}

impl PeersConfig {
    /// A set of peer_ids and ip addr that we want to never connect to
    pub fn with_ban_list(mut self, ban_list: BanList) -> Self {
        self.ban_list = ban_list;
        self
    }

    /// Configure how long to ban bad peers
    pub fn with_ban_duration(mut self, ban_duration: Duration) -> Self {
        self.ban_duration = ban_duration;
        self
    }

    /// Maximum occupied slots for outbound connections.
    pub fn with_max_pending_outbound(mut self, num_outbound: usize) -> Self {
        self.connection_info.num_outbound = num_outbound;
        self
    }

    /// Maximum occupied slots for inbound connections.
    pub fn with_max_pending_inbound(mut self, num_inbound: usize) -> Self {
        self.connection_info.num_inbound = num_inbound;
        self
    }

    /// Maximum allowed outbound connections.
    pub fn with_max_outbound(mut self, max_outbound: usize) -> Self {
        self.connection_info.max_outbound = max_outbound;
        self
    }

    /// Maximum allowed inbound connections with optional update.
    pub fn with_max_inbound_opt(mut self, max_inbound: Option<usize>) -> Self {
        if let Some(max_inbound) = max_inbound {
            self.connection_info.max_inbound = max_inbound;
        }
        self
    }

    /// Maximum allowed outbound connections with optional update.
    pub fn with_max_outbound_opt(mut self, max_outbound: Option<usize>) -> Self {
        if let Some(max_outbound) = max_outbound {
            self.connection_info.max_outbound = max_outbound;
        }
        self
    }

    /// Maximum allowed inbound connections.
    pub fn with_max_inbound(mut self, max_inbound: usize) -> Self {
        self.connection_info.max_inbound = max_inbound;
        self
    }

    /// Maximum allowed concurrent outbound dials.
    pub fn with_max_concurrent_dials(mut self, max_concurrent_outbound_dials: usize) -> Self {
        self.connection_info.max_concurrent_outbound_dials = max_concurrent_outbound_dials;
        self
    }

    /// Nodes to always connect to.
    pub fn with_trusted_nodes(mut self, nodes: HashSet<NodeRecord>) -> Self {
        self.trusted_nodes = nodes;
        self
    }

    /// Connect only to trusted nodes.
    pub fn with_trusted_nodes_only(mut self, trusted_only: bool) -> Self {
        self.trusted_nodes_only = trusted_only;
        self
    }

    /// Nodes available at launch.
    pub fn with_basic_nodes(mut self, nodes: HashSet<NodeRecord>) -> Self {
        self.basic_nodes = nodes;
        self
    }

    /// Configures the max allowed backoff count.
    pub fn with_max_backoff_count(mut self, max_backoff_count: u8) -> Self {
        self.max_backoff_count = max_backoff_count;
        self
    }

    /// Configures how to weigh reputation changes.
    pub fn with_reputation_weights(mut self, reputation_weights: ReputationChangeWeights) -> Self {
        self.reputation_weights = reputation_weights;
        self
    }

    /// Configures how long to backoff peers that are we failed to connect to for non-fatal reasons
    pub fn with_backoff_durations(mut self, backoff_durations: PeerBackoffDurations) -> Self {
        self.backoff_durations = backoff_durations;
        self
    }

    /// Returns the maximum number of peers, inbound and outbound.
    pub const fn max_peers(&self) -> usize {
        self.connection_info.max_outbound + self.connection_info.max_inbound
    }

    /// Read from file nodes available at launch. Ignored if None.
    pub fn with_basic_nodes_from_file(
        self,
        optional_file: Option<impl AsRef<Path>>,
    ) -> Result<Self, io::Error> {
        let Some(file_path) = optional_file else { return Ok(self) };
        let reader = match std::fs::File::open(file_path.as_ref()) {
            Ok(file) => io::BufReader::new(file),
            Err(e) if e.kind() == ErrorKind::NotFound => return Ok(self),
            Err(e) => Err(e)?,
        };
        info!(target: "net::peers", file = %file_path.as_ref().display(), "Loading saved peers");
        let nodes: HashSet<NodeRecord> = serde_json::from_reader(reader)?;
        Ok(self.with_basic_nodes(nodes))
    }

    /// Returns settings for testing
    #[cfg(test)]
    fn test() -> Self {
        Self {
            refill_slots_interval: Duration::from_millis(100),
            backoff_durations: PeerBackoffDurations::test(),
            ..Default::default()
        }
    }
}

/// The durations to use when a backoff should be applied to a peer.
///
/// See also [`BackoffKind`].
#[derive(Debug, Clone, Copy, PartialEq, Eq)]
#[cfg_attr(feature = "serde", derive(serde::Serialize, serde::Deserialize))]
pub struct PeerBackoffDurations {
    /// Applies to connection problems where there is a chance that they will be resolved after the
    /// short duration.
    #[cfg_attr(feature = "serde", serde(with = "humantime_serde"))]
    pub low: Duration,
    /// Applies to more severe connection problems where there is a lower chance that they will be
    /// resolved.
    #[cfg_attr(feature = "serde", serde(with = "humantime_serde"))]
    pub medium: Duration,
    /// Intended for spammers, or bad peers in general.
    #[cfg_attr(feature = "serde", serde(with = "humantime_serde"))]
    pub high: Duration,
    /// Maximum total backoff duration.
    #[cfg_attr(feature = "serde", serde(with = "humantime_serde"))]
    pub max: Duration,
}

impl PeerBackoffDurations {
    /// Returns the corresponding [`Duration`]
    pub fn backoff(&self, kind: BackoffKind) -> Duration {
        match kind {
            BackoffKind::Low => self.low,
            BackoffKind::Medium => self.medium,
            BackoffKind::High => self.high,
        }
    }

    /// Returns the timestamp until which we should backoff.
    ///
    /// The Backoff duration is capped by the configured maximum backoff duration.
    pub fn backoff_until(&self, kind: BackoffKind, backoff_counter: u8) -> std::time::Instant {
        let backoff_time = self.backoff(kind);
        let backoff_time = backoff_time + backoff_time * backoff_counter as u32;
        let now = std::time::Instant::now();
        now + backoff_time.min(self.max)
    }

    /// Returns durations for testing.
    #[cfg(test)]
    const fn test() -> Self {
        PeerBackoffDurations {
            low: Duration::from_millis(200),
            medium: Duration::from_millis(200),
            high: Duration::from_millis(200),
            max: Duration::from_millis(200),
        }
    }
}

impl Default for PeerBackoffDurations {
    fn default() -> Self {
        Self {
            low: Duration::from_secs(30),
            // 3min
            medium: Duration::from_secs(60 * 3),
            // 15min
            high: Duration::from_secs(60 * 15),
            // 1h
            max: Duration::from_secs(60 * 60),
        }
    }
}

/// Error thrown when a incoming connection is rejected right away
#[derive(Debug, Error)]
pub enum InboundConnectionError {
    /// The remote's ip address is banned
    IpBanned,
    /// No capacity for new inbound connections
    ExceedsCapacity,
}

impl Display for InboundConnectionError {
    fn fmt(&self, f: &mut std::fmt::Formatter<'_>) -> std::fmt::Result {
        write!(f, "{self:?}")
    }
}

#[cfg(test)]
mod tests {
    use super::PeersManager;
    use crate::{
        error::BackoffKind,
        peers::{
            manager::{ConnectionInfo, PeerBackoffDurations, PeerConnectionState},
            reputation::DEFAULT_REPUTATION,
            PeerAction,
        },
        session::PendingSessionHandshakeError,
        PeersConfig,
    };
    use reth_discv4::NodeRecord;
    use reth_eth_wire::{
        errors::{EthHandshakeError, EthStreamError, P2PHandshakeError, P2PStreamError},
        DisconnectReason,
    };
    use reth_net_common::ban_list::BanList;
    use reth_network_api::{Direction, ReputationChangeKind};
    use reth_primitives::{PeerId, B512};
    use std::{
        collections::HashSet,
        future::{poll_fn, Future},
        io,
        net::{IpAddr, Ipv4Addr, SocketAddr},
        pin::Pin,
        task::{Context, Poll},
        time::Duration,
    };

    struct PeerActionFuture<'a> {
        peers: &'a mut PeersManager,
    }

    impl<'a> Future for PeerActionFuture<'a> {
        type Output = PeerAction;

        fn poll(self: Pin<&mut Self>, cx: &mut Context<'_>) -> Poll<Self::Output> {
            self.get_mut().peers.poll(cx)
        }
    }

    macro_rules! event {
        ($peers:expr) => {
            PeerActionFuture { peers: &mut $peers }.await
        };
    }

    #[tokio::test]
    async fn test_insert() {
        let peer = PeerId::random();
        let socket_addr = SocketAddr::new(IpAddr::V4(Ipv4Addr::new(127, 0, 1, 2)), 8008);
        let mut peers = PeersManager::default();
        peers.add_peer(peer, socket_addr, None);

        match event!(peers) {
            PeerAction::PeerAdded(peer_id) => {
                assert_eq!(peer_id, peer);
            }
            _ => unreachable!(),
        }
        match event!(peers) {
            PeerAction::Connect { peer_id, remote_addr } => {
                assert_eq!(peer_id, peer);
                assert_eq!(remote_addr, socket_addr);
            }
            _ => unreachable!(),
        }
    }

    #[tokio::test]
    async fn test_ban() {
        let peer = PeerId::random();
        let socket_addr = SocketAddr::new(IpAddr::V4(Ipv4Addr::new(127, 0, 1, 2)), 8008);
        let mut peers = PeersManager::default();
        peers.ban_peer(peer);
        peers.add_peer(peer, socket_addr, None);

        match event!(peers) {
            PeerAction::BanPeer { peer_id } => {
                assert_eq!(peer_id, peer);
            }
            _ => unreachable!(),
        }

        poll_fn(|cx| {
            assert!(peers.poll(cx).is_pending());
            Poll::Ready(())
        })
        .await;
    }

    #[tokio::test]
    async fn test_unban() {
        let peer = PeerId::random();
        let socket_addr = SocketAddr::new(IpAddr::V4(Ipv4Addr::new(127, 0, 1, 2)), 8008);
        let mut peers = PeersManager::default();
        peers.ban_peer(peer);
        peers.add_peer(peer, socket_addr, None);

        match event!(peers) {
            PeerAction::BanPeer { peer_id } => {
                assert_eq!(peer_id, peer);
            }
            _ => unreachable!(),
        }

        poll_fn(|cx| {
            assert!(peers.poll(cx).is_pending());
            Poll::Ready(())
        })
        .await;

        peers.unban_peer(peer);

        match event!(peers) {
            PeerAction::UnBanPeer { peer_id } => {
                assert_eq!(peer_id, peer);
            }
            _ => unreachable!(),
        }

        poll_fn(|cx| {
            assert!(peers.poll(cx).is_pending());
            Poll::Ready(())
        })
        .await;
    }

    #[tokio::test]
    async fn test_backoff_on_busy() {
        let peer = PeerId::random();
        let socket_addr = SocketAddr::new(IpAddr::V4(Ipv4Addr::new(127, 0, 1, 2)), 8008);

        let mut peers = PeersManager::new(PeersConfig::test());
        peers.add_peer(peer, socket_addr, None);

        match event!(peers) {
            PeerAction::PeerAdded(peer_id) => {
                assert_eq!(peer_id, peer);
            }
            _ => unreachable!(),
        }
        match event!(peers) {
            PeerAction::Connect { peer_id, .. } => {
                assert_eq!(peer_id, peer);
            }
            _ => unreachable!(),
        }

        poll_fn(|cx| {
            assert!(peers.poll(cx).is_pending());
            Poll::Ready(())
        })
        .await;

        peers.on_active_session_dropped(
            &socket_addr,
            &peer,
            &EthStreamError::P2PStreamError(P2PStreamError::Disconnected(
                DisconnectReason::TooManyPeers,
            )),
        );

        poll_fn(|cx| {
            assert!(peers.poll(cx).is_pending());
            Poll::Ready(())
        })
        .await;

        assert!(peers.backed_off_peers.contains_key(&peer));
        assert!(peers.peers.get(&peer).unwrap().is_backed_off());

        tokio::time::sleep(peers.backoff_durations.low).await;

        match event!(peers) {
            PeerAction::Connect { peer_id, .. } => {
                assert_eq!(peer_id, peer);
            }
            _ => unreachable!(),
        }

        assert!(!peers.backed_off_peers.contains_key(&peer));
        assert!(!peers.peers.get(&peer).unwrap().is_backed_off());
    }

    #[tokio::test]
    async fn test_backoff_on_no_response() {
        let peer = PeerId::random();
        let socket_addr = SocketAddr::new(IpAddr::V4(Ipv4Addr::new(127, 0, 1, 2)), 8008);

        let backoff_durations = PeerBackoffDurations::test();
        let config = PeersConfig { backoff_durations, ..PeersConfig::test() };
        let mut peers = PeersManager::new(config);
        peers.add_peer(peer, socket_addr, None);

        match event!(peers) {
            PeerAction::PeerAdded(peer_id) => {
                assert_eq!(peer_id, peer);
            }
            _ => unreachable!(),
        }
        match event!(peers) {
            PeerAction::Connect { peer_id, .. } => {
                assert_eq!(peer_id, peer);
            }
            _ => unreachable!(),
        }

        poll_fn(|cx| {
            assert!(peers.poll(cx).is_pending());
            Poll::Ready(())
        })
        .await;

        peers.on_outgoing_pending_session_dropped(
            &socket_addr,
            &peer,
            &PendingSessionHandshakeError::Eth(EthStreamError::EthHandshakeError(
                EthHandshakeError::NoResponse,
            )),
        );

        poll_fn(|cx| {
            assert!(peers.poll(cx).is_pending());
            Poll::Ready(())
        })
        .await;

        assert!(peers.backed_off_peers.contains_key(&peer));
        assert!(peers.peers.get(&peer).unwrap().is_backed_off());

        tokio::time::sleep(backoff_durations.high).await;

        match event!(peers) {
            PeerAction::Connect { peer_id, .. } => {
                assert_eq!(peer_id, peer);
            }
            _ => unreachable!(),
        }

        assert!(!peers.backed_off_peers.contains_key(&peer));
        assert!(!peers.peers.get(&peer).unwrap().is_backed_off());
    }

    #[tokio::test]
    async fn test_low_backoff() {
        let peer = PeerId::random();
        let socket_addr = SocketAddr::new(IpAddr::V4(Ipv4Addr::new(127, 0, 1, 2)), 8008);
        let config = PeersConfig::test();
        let mut peers = PeersManager::new(config);
        peers.add_peer(peer, socket_addr, None);
        let peer_struct = peers.peers.get_mut(&peer).unwrap();

        let backoff_timestamp = peers
            .backoff_durations
            .backoff_until(BackoffKind::Low, peer_struct.severe_backoff_counter);

        let expected = std::time::Instant::now() + peers.backoff_durations.low;
        assert!(backoff_timestamp <= expected);
    }

    #[tokio::test]
    async fn test_multiple_backoff_calculations() {
        let peer = PeerId::random();
        let socket_addr = SocketAddr::new(IpAddr::V4(Ipv4Addr::new(127, 0, 1, 2)), 8008);
        let config = PeersConfig::default();
        let mut peers = PeersManager::new(config);
        peers.add_peer(peer, socket_addr, None);
        let peer_struct = peers.peers.get_mut(&peer).unwrap();

        // Simulate a peer that was already backed off once
        peer_struct.severe_backoff_counter = 1;

        let now = std::time::Instant::now();

        // Simulate the increment that happens in on_connection_failure
        peer_struct.severe_backoff_counter += 1;
        // Get official backoff time
        let backoff_time = peers
            .backoff_durations
            .backoff_until(BackoffKind::High, peer_struct.severe_backoff_counter);

        // Duration of the backoff should be 2 * 15 minutes = 30 minutes
        let backoff_duration = std::time::Duration::new(30 * 60, 0);

        // We can't use assert_eq! since there is a very small diff in the nano secs
        // Usually it is 1800s != 1799.9999996s
        assert!(backoff_time.duration_since(now) > backoff_duration);
    }

    #[tokio::test]
    async fn test_ban_on_active_drop() {
        let peer = PeerId::random();
        let socket_addr = SocketAddr::new(IpAddr::V4(Ipv4Addr::new(127, 0, 1, 2)), 8008);
        let mut peers = PeersManager::default();
        peers.add_peer(peer, socket_addr, None);

        match event!(peers) {
            PeerAction::PeerAdded(peer_id) => {
                assert_eq!(peer_id, peer);
            }
            _ => unreachable!(),
        }
        match event!(peers) {
            PeerAction::Connect { peer_id, .. } => {
                assert_eq!(peer_id, peer);
            }
            _ => unreachable!(),
        }

        poll_fn(|cx| {
            assert!(peers.poll(cx).is_pending());
            Poll::Ready(())
        })
        .await;

        peers.on_active_session_dropped(
            &socket_addr,
            &peer,
            &EthStreamError::P2PStreamError(P2PStreamError::Disconnected(
                DisconnectReason::UselessPeer,
            )),
        );

        match event!(peers) {
            PeerAction::PeerRemoved(peer_id) => {
                assert_eq!(peer_id, peer);
            }
            _ => unreachable!(),
        }
        match event!(peers) {
            PeerAction::BanPeer { peer_id } => {
                assert_eq!(peer_id, peer);
            }
            _ => unreachable!(),
        }

        poll_fn(|cx| {
            assert!(peers.poll(cx).is_pending());
            Poll::Ready(())
        })
        .await;

        assert!(!peers.peers.contains_key(&peer));
    }

    #[tokio::test]
    async fn test_remove_on_max_backoff_count() {
        let peer = PeerId::random();
        let socket_addr = SocketAddr::new(IpAddr::V4(Ipv4Addr::new(127, 0, 1, 2)), 8008);
        let config = PeersConfig::test();
        let mut peers = PeersManager::new(config.clone());
        peers.add_peer(peer, socket_addr, None);
        let peer_struct = peers.peers.get_mut(&peer).unwrap();

        // Simulate a peer that was already backed off once
        peer_struct.severe_backoff_counter = config.max_backoff_count;

        match event!(peers) {
            PeerAction::PeerAdded(peer_id) => {
                assert_eq!(peer_id, peer);
            }
            _ => unreachable!(),
        }
        match event!(peers) {
            PeerAction::Connect { peer_id, .. } => {
                assert_eq!(peer_id, peer);
            }
            _ => unreachable!(),
        }

        poll_fn(|cx| {
            assert!(peers.poll(cx).is_pending());
            Poll::Ready(())
        })
        .await;

        peers.on_outgoing_pending_session_dropped(
            &socket_addr,
            &peer,
            &PendingSessionHandshakeError::Eth(
                io::Error::new(io::ErrorKind::ConnectionRefused, "peer unreachable").into(),
            ),
        );

        match event!(peers) {
            PeerAction::PeerRemoved(peer_id) => {
                assert_eq!(peer_id, peer);
            }
            _ => unreachable!(),
        }

        poll_fn(|cx| {
            assert!(peers.poll(cx).is_pending());
            Poll::Ready(())
        })
        .await;

        assert!(!peers.peers.contains_key(&peer));
    }

    #[tokio::test]
    async fn test_ban_on_pending_drop() {
        let peer = PeerId::random();
        let socket_addr = SocketAddr::new(IpAddr::V4(Ipv4Addr::new(127, 0, 1, 2)), 8008);
        let mut peers = PeersManager::default();
        peers.add_peer(peer, socket_addr, None);

        match event!(peers) {
            PeerAction::PeerAdded(peer_id) => {
                assert_eq!(peer_id, peer);
            }
            _ => unreachable!(),
        }
        match event!(peers) {
            PeerAction::Connect { peer_id, .. } => {
                assert_eq!(peer_id, peer);
            }
            _ => unreachable!(),
        }

        poll_fn(|cx| {
            assert!(peers.poll(cx).is_pending());
            Poll::Ready(())
        })
        .await;

        peers.on_outgoing_pending_session_dropped(
            &socket_addr,
            &peer,
            &PendingSessionHandshakeError::Eth(EthStreamError::P2PStreamError(
                P2PStreamError::Disconnected(DisconnectReason::UselessPeer),
            )),
        );

        match event!(peers) {
            PeerAction::PeerRemoved(peer_id) => {
                assert_eq!(peer_id, peer);
            }
            _ => unreachable!(),
        }
        match event!(peers) {
            PeerAction::BanPeer { peer_id } => {
                assert_eq!(peer_id, peer);
            }
            _ => unreachable!(),
        }

        poll_fn(|cx| {
            assert!(peers.poll(cx).is_pending());
            Poll::Ready(())
        })
        .await;

        assert!(!peers.peers.contains_key(&peer));
    }

    #[tokio::test]
    async fn test_internally_closed_incoming() {
        let socket_addr = SocketAddr::new(IpAddr::V4(Ipv4Addr::new(127, 0, 1, 2)), 8008);
        let mut peers = PeersManager::default();

        assert!(peers.on_incoming_pending_session(socket_addr.ip()).is_ok());
        assert_eq!(peers.connection_info.num_pending_in, 1);
        peers.on_incoming_pending_session_rejected_internally();
        assert_eq!(peers.connection_info.num_pending_in, 0);
    }

    #[tokio::test]
    async fn test_closed_incoming() {
        let socket_addr = SocketAddr::new(IpAddr::V4(Ipv4Addr::new(127, 0, 1, 2)), 8008);
        let mut peers = PeersManager::default();

        assert!(peers.on_incoming_pending_session(socket_addr.ip()).is_ok());
        assert_eq!(peers.connection_info.num_pending_in, 1);
        peers.on_incoming_pending_session_gracefully_closed();
        assert_eq!(peers.connection_info.num_pending_in, 0);
    }

    #[tokio::test]
    async fn test_dropped_incoming() {
        let socket_addr = SocketAddr::new(IpAddr::V4(Ipv4Addr::new(1, 0, 1, 2)), 8008);
        let ban_duration = Duration::from_millis(500);
        let config = PeersConfig { ban_duration, ..PeersConfig::test() };
        let mut peers = PeersManager::new(config);

        assert!(peers.on_incoming_pending_session(socket_addr.ip()).is_ok());
        assert_eq!(peers.connection_info.num_pending_in, 1);
        let err = PendingSessionHandshakeError::Eth(EthStreamError::P2PStreamError(
            P2PStreamError::HandshakeError(P2PHandshakeError::Disconnected(
                DisconnectReason::UselessPeer,
            )),
        ));

        peers.on_incoming_pending_session_dropped(socket_addr, &err);
        assert_eq!(peers.connection_info.num_pending_in, 0);
        assert!(peers.ban_list.is_banned_ip(&socket_addr.ip()));

        assert!(peers.on_incoming_pending_session(socket_addr.ip()).is_err());

        // unbanned after timeout
        tokio::time::sleep(ban_duration).await;

        poll_fn(|cx| {
            let _ = peers.poll(cx);
            Poll::Ready(())
        })
        .await;

        assert!(!peers.ban_list.is_banned_ip(&socket_addr.ip()));
        assert!(peers.on_incoming_pending_session(socket_addr.ip()).is_ok());
    }

    #[tokio::test]
    async fn test_reputation_change_connected() {
        let peer = PeerId::random();
        let socket_addr = SocketAddr::new(IpAddr::V4(Ipv4Addr::new(127, 0, 1, 2)), 8008);
        let mut peers = PeersManager::default();
        peers.add_peer(peer, socket_addr, None);

        match event!(peers) {
            PeerAction::PeerAdded(peer_id) => {
                assert_eq!(peer_id, peer);
            }
            _ => unreachable!(),
        }
        match event!(peers) {
            PeerAction::Connect { peer_id, remote_addr } => {
                assert_eq!(peer_id, peer);
                assert_eq!(remote_addr, socket_addr);
            }
            _ => unreachable!(),
        }

        let p = peers.peers.get_mut(&peer).unwrap();
        assert_eq!(p.state, PeerConnectionState::PendingOut);

        peers.apply_reputation_change(&peer, ReputationChangeKind::BadProtocol);

        let p = peers.peers.get(&peer).unwrap();
        assert_eq!(p.state, PeerConnectionState::PendingOut);
        assert!(p.is_banned());

        peers.on_active_session_gracefully_closed(peer);

        let p = peers.peers.get(&peer).unwrap();
        assert_eq!(p.state, PeerConnectionState::Idle);
        assert!(p.is_banned());

        match event!(peers) {
            PeerAction::Disconnect { peer_id, .. } => {
                assert_eq!(peer_id, peer);
            }
            _ => unreachable!(),
        }
    }

    #[tokio::test]
    async fn accept_incoming_trusted_unknown_peer_address() {
        let socket_addr = SocketAddr::new(IpAddr::V4(Ipv4Addr::new(127, 0, 1, 99)), 8008);
        let mut peers = PeersManager::new(PeersConfig::test().with_max_inbound(2));

        // saturate the inbound slots
        for i in 0..peers.connection_info.max_inbound {
            let addr = SocketAddr::new(IpAddr::V4(Ipv4Addr::new(127, 0, 1, i as u8)), 8008);
            assert!(peers.on_incoming_pending_session(socket_addr.ip()).is_ok());
            let peer_id = PeerId::random();
            peers.on_incoming_session_established(peer_id, addr);

            match event!(peers) {
                PeerAction::PeerAdded(id) => {
                    assert_eq!(id, peer_id);
                }
                _ => unreachable!(),
            }
        }

        // try to connect untrusted peer
        let untrusted = PeerId::random();
        let socket_addr = SocketAddr::new(IpAddr::V4(Ipv4Addr::new(127, 0, 1, 99)), 8008);
        assert!(peers.on_incoming_pending_session(socket_addr.ip()).is_ok());
        peers.on_incoming_session_established(untrusted, socket_addr);

        match event!(peers) {
            PeerAction::PeerAdded(id) => {
                assert_eq!(id, untrusted);
            }
            _ => unreachable!(),
        }

        match event!(peers) {
            PeerAction::Disconnect { peer_id, reason } => {
                assert_eq!(peer_id, untrusted);
                assert_eq!(reason, Some(DisconnectReason::TooManyPeers));
            }
            _ => unreachable!(),
        }

        // try to connect trusted peer
        let trusted = PeerId::random();
        peers.add_trusted_peer_id(trusted);

        let socket_addr = SocketAddr::new(IpAddr::V4(Ipv4Addr::new(127, 0, 1, 100)), 8008);
        assert!(peers.on_incoming_pending_session(socket_addr.ip()).is_ok());
        peers.on_incoming_session_established(trusted, socket_addr);

        match event!(peers) {
            PeerAction::PeerAdded(id) => {
                assert_eq!(id, trusted);
            }
            _ => unreachable!(),
        }

        poll_fn(|cx| {
            assert!(peers.poll(cx).is_pending());
            Poll::Ready(())
        })
        .await;

        let peer = peers.peers.get(&trusted).unwrap();
        assert_eq!(peer.state, PeerConnectionState::In);
    }

    #[tokio::test]
    async fn test_already_connected() {
        let peer = PeerId::random();
        let socket_addr = SocketAddr::new(IpAddr::V4(Ipv4Addr::new(127, 0, 1, 2)), 8008);
        let mut peers = PeersManager::default();

        // Attempt to establish an incoming session, expecting `num_pending_in` to increase by 1
        assert!(peers.on_incoming_pending_session(socket_addr.ip()).is_ok());
        assert_eq!(peers.connection_info.num_pending_in, 1);

        // Establish a session with the peer, expecting the peer to be added and the `num_inbound`
        // to increase by 1
        peers.on_incoming_session_established(peer, socket_addr);
        let p = peers.peers.get_mut(&peer).expect("peer not found");
        assert_eq!(p.addr, socket_addr);
        assert_eq!(peers.connection_info.num_pending_in, 0);
        assert_eq!(peers.connection_info.num_inbound, 1);

        // Attempt to establish another incoming session, expecting the `num_pending_in` to increase
        // by 1
        assert!(peers.on_incoming_pending_session(socket_addr.ip()).is_ok());
        assert_eq!(peers.connection_info.num_pending_in, 1);

        // Simulate a rejection due to an already established connection, expecting the
        // `num_pending_in` to decrease by 1. The peer should remain connected and the `num_inbound`
        // should not be changed.
        peers.on_already_connected(Direction::Incoming);

        let p = peers.peers.get_mut(&peer).expect("peer not found");
        assert_eq!(p.addr, socket_addr);
        assert_eq!(peers.connection_info.num_pending_in, 0);
        assert_eq!(peers.connection_info.num_inbound, 1);
    }

    #[tokio::test]
    async fn test_reputation_change_trusted_peer() {
        let peer = PeerId::random();
        let socket_addr = SocketAddr::new(IpAddr::V4(Ipv4Addr::new(127, 0, 1, 2)), 8008);
        let mut peers = PeersManager::default();
        peers.add_trusted_peer(peer, socket_addr);

        match event!(peers) {
            PeerAction::PeerAdded(peer_id) => {
                assert_eq!(peer_id, peer);
            }
            _ => unreachable!(),
        }
        match event!(peers) {
            PeerAction::Connect { peer_id, remote_addr } => {
                assert_eq!(peer_id, peer);
                assert_eq!(remote_addr, socket_addr);
            }
            _ => unreachable!(),
        }

        assert_eq!(peers.peers.get_mut(&peer).unwrap().state, PeerConnectionState::PendingOut);
        peers.on_active_outgoing_established(peer);
        assert_eq!(peers.peers.get_mut(&peer).unwrap().state, PeerConnectionState::Out);

        peers.apply_reputation_change(&peer, ReputationChangeKind::BadMessage);

        {
            let p = peers.peers.get(&peer).unwrap();
            assert_eq!(p.state, PeerConnectionState::Out);
            // not banned yet
            assert!(!p.is_banned());
        }

        // ensure peer is banned eventually
        loop {
            peers.apply_reputation_change(&peer, ReputationChangeKind::BadMessage);

            let p = peers.peers.get(&peer).unwrap();
            if p.is_banned() {
                break
            }
        }

        match event!(peers) {
            PeerAction::Disconnect { peer_id, .. } => {
                assert_eq!(peer_id, peer);
            }
            _ => unreachable!(),
        }
    }

    #[tokio::test]
    async fn test_reputation_management() {
        let peer = PeerId::random();
        let socket_addr = SocketAddr::new(IpAddr::V4(Ipv4Addr::new(127, 0, 1, 2)), 8008);
        let mut peers = PeersManager::default();
        peers.add_peer(peer, socket_addr, None);
        assert_eq!(peers.get_reputation(&peer), Some(0));

        peers.apply_reputation_change(&peer, ReputationChangeKind::Other(1024));
        assert_eq!(peers.get_reputation(&peer), Some(1024));

        peers.apply_reputation_change(&peer, ReputationChangeKind::Reset);
        assert_eq!(peers.get_reputation(&peer), Some(0));
    }

    #[tokio::test]
    async fn test_remove_discovered_active() {
        let peer = PeerId::random();
        let socket_addr = SocketAddr::new(IpAddr::V4(Ipv4Addr::new(127, 0, 1, 2)), 8008);
        let mut peers = PeersManager::default();
        peers.add_peer(peer, socket_addr, None);

        match event!(peers) {
            PeerAction::PeerAdded(peer_id) => {
                assert_eq!(peer_id, peer);
            }
            _ => unreachable!(),
        }
        match event!(peers) {
            PeerAction::Connect { peer_id, remote_addr } => {
                assert_eq!(peer_id, peer);
                assert_eq!(remote_addr, socket_addr);
            }
            _ => unreachable!(),
        }

        let p = peers.peers.get(&peer).unwrap();
        assert_eq!(p.state, PeerConnectionState::PendingOut);

        peers.remove_peer(peer);

        match event!(peers) {
            PeerAction::PeerRemoved(peer_id) => {
                assert_eq!(peer_id, peer);
            }
            _ => unreachable!(),
        }
        match event!(peers) {
            PeerAction::Disconnect { peer_id, .. } => {
                assert_eq!(peer_id, peer);
            }
            _ => unreachable!(),
        }

        let p = peers.peers.get(&peer).unwrap();
        assert_eq!(p.state, PeerConnectionState::PendingOut);

        peers.add_peer(peer, socket_addr, None);
        let p = peers.peers.get(&peer).unwrap();
        assert_eq!(p.state, PeerConnectionState::PendingOut);

        peers.on_active_session_gracefully_closed(peer);
        assert!(!peers.peers.contains_key(&peer));
    }

    #[tokio::test]
    async fn test_outgoing_connection_error() {
        let peer = PeerId::random();
        let socket_addr = SocketAddr::new(IpAddr::V4(Ipv4Addr::new(127, 0, 1, 2)), 8008);
        let mut peers = PeersManager::default();
        peers.add_peer(peer, socket_addr, None);

        match event!(peers) {
            PeerAction::PeerAdded(peer_id) => {
                assert_eq!(peer_id, peer);
            }
            _ => unreachable!(),
        }
        match event!(peers) {
            PeerAction::Connect { peer_id, remote_addr } => {
                assert_eq!(peer_id, peer);
                assert_eq!(remote_addr, socket_addr);
            }
            _ => unreachable!(),
        }

        let p = peers.peers.get(&peer).unwrap();
        assert_eq!(p.state, PeerConnectionState::PendingOut);

        assert_eq!(peers.num_outbound_connections(), 0);

        peers.on_outgoing_connection_failure(
            &socket_addr,
            &peer,
            &io::Error::new(io::ErrorKind::ConnectionRefused, ""),
        );

        assert_eq!(peers.num_outbound_connections(), 0);
    }

    #[tokio::test]
    async fn test_outgoing_connection_gracefully_closed() {
        let peer = PeerId::random();
        let socket_addr = SocketAddr::new(IpAddr::V4(Ipv4Addr::new(127, 0, 1, 2)), 8008);
        let mut peers = PeersManager::default();
        peers.add_peer(peer, socket_addr, None);

        match event!(peers) {
            PeerAction::PeerAdded(peer_id) => {
                assert_eq!(peer_id, peer);
            }
            _ => unreachable!(),
        }
        match event!(peers) {
            PeerAction::Connect { peer_id, remote_addr } => {
                assert_eq!(peer_id, peer);
                assert_eq!(remote_addr, socket_addr);
            }
            _ => unreachable!(),
        }

        let p = peers.peers.get(&peer).unwrap();
        assert_eq!(p.state, PeerConnectionState::PendingOut);

        assert_eq!(peers.num_outbound_connections(), 0);

        peers.on_outgoing_pending_session_gracefully_closed(&peer);

        assert_eq!(peers.num_outbound_connections(), 0);
        assert_eq!(peers.connection_info.num_pending_out, 0);
    }

    #[tokio::test]
    async fn test_discovery_ban_list() {
        let ip = IpAddr::V4(Ipv4Addr::new(127, 0, 1, 2));
        let socket_addr = SocketAddr::new(ip, 8008);
        let ban_list = BanList::new(HashSet::new(), vec![ip]);
        let config = PeersConfig::default().with_ban_list(ban_list);
        let mut peer_manager = PeersManager::new(config);
        peer_manager.add_peer(B512::default(), socket_addr, None);

        assert!(peer_manager.peers.is_empty());
    }

    #[tokio::test]
    async fn test_on_pending_ban_list() {
        let ip = IpAddr::V4(Ipv4Addr::new(127, 0, 1, 2));
        let socket_addr = SocketAddr::new(ip, 8008);
        let ban_list = BanList::new(HashSet::new(), vec![ip]);
        let config = PeersConfig::test().with_ban_list(ban_list);
        let mut peer_manager = PeersManager::new(config);
        let a = peer_manager.on_incoming_pending_session(socket_addr.ip());
        // because we have no active peers this should be fine for testings
        match a {
            Ok(_) => panic!(),
            Err(err) => match err {
                super::InboundConnectionError::IpBanned {} => {
                    assert_eq!(peer_manager.connection_info.num_pending_in, 0)
                }
                _ => unreachable!(),
            },
        }
    }

    #[tokio::test]
    async fn test_on_active_inbound_ban_list() {
        let ip = IpAddr::V4(Ipv4Addr::new(127, 0, 1, 2));
        let socket_addr = SocketAddr::new(ip, 8008);
        let given_peer_id = PeerId::random();
        let ban_list = BanList::new(vec![given_peer_id], HashSet::new());
        let config = PeersConfig::test().with_ban_list(ban_list);
        let mut peer_manager = PeersManager::new(config);
        assert!(peer_manager.on_incoming_pending_session(socket_addr.ip()).is_ok());
        // non-trusted nodes should also increase pending_in
        assert_eq!(peer_manager.connection_info.num_pending_in, 1);
        peer_manager.on_incoming_session_established(given_peer_id, socket_addr);
        // after the connection is established, the peer should be removed, the num_pending_in
        // should be decreased, and the num_inbound should not be increased
        assert_eq!(peer_manager.connection_info.num_pending_in, 0);
        assert_eq!(peer_manager.connection_info.num_inbound, 0);

        let Some(PeerAction::DisconnectBannedIncoming { peer_id }) =
            peer_manager.queued_actions.pop_front()
        else {
            panic!()
        };

        assert_eq!(peer_id, given_peer_id)
    }

    #[test]
    fn test_connection_limits() {
        let mut info = ConnectionInfo::default();
        info.inc_in();
        assert_eq!(info.num_inbound, 1);
        assert_eq!(info.num_outbound, 0);
        assert!(info.has_in_capacity());

        info.decr_in();
        assert_eq!(info.num_inbound, 0);
        assert_eq!(info.num_outbound, 0);

        info.inc_out();
        assert_eq!(info.num_inbound, 0);
        assert_eq!(info.num_outbound, 1);
        assert!(info.has_out_capacity());

        info.decr_out();
        assert_eq!(info.num_inbound, 0);
        assert_eq!(info.num_outbound, 0);
    }

    #[test]
    fn test_connection_peer_state() {
        let mut info = ConnectionInfo::default();
        info.inc_in();

        info.decr_state(PeerConnectionState::In);
        assert_eq!(info.num_inbound, 0);
        assert_eq!(info.num_outbound, 0);

        info.inc_out();

        info.decr_state(PeerConnectionState::Out);
        assert_eq!(info.num_inbound, 0);
        assert_eq!(info.num_outbound, 0);
    }

    #[tokio::test]
    async fn test_trusted_peers_are_prioritized() {
        let trusted_peer = PeerId::random();
        let trusted_sock = SocketAddr::new(IpAddr::V4(Ipv4Addr::new(127, 0, 1, 2)), 8008);
        let config = PeersConfig::test().with_trusted_nodes(HashSet::from([NodeRecord {
            address: IpAddr::V4(Ipv4Addr::new(127, 0, 1, 2)),
            tcp_port: 8008,
            udp_port: 8008,
            id: trusted_peer,
        }]));
        let mut peers = PeersManager::new(config);

        let basic_peer = PeerId::random();
        let basic_sock = SocketAddr::new(IpAddr::V4(Ipv4Addr::new(127, 0, 1, 2)), 8009);
        peers.add_peer(basic_peer, basic_sock, None);

        match event!(peers) {
            PeerAction::PeerAdded(peer_id) => {
                assert_eq!(peer_id, basic_peer);
            }
            _ => unreachable!(),
        }
        match event!(peers) {
            PeerAction::Connect { peer_id, remote_addr } => {
                assert_eq!(peer_id, trusted_peer);
                assert_eq!(remote_addr, trusted_sock);
            }
            _ => unreachable!(),
        }
        match event!(peers) {
            PeerAction::Connect { peer_id, remote_addr } => {
                assert_eq!(peer_id, basic_peer);
                assert_eq!(remote_addr, basic_sock);
            }
            _ => unreachable!(),
        }
    }

    #[tokio::test]
    async fn test_connect_trusted_nodes_only() {
        let trusted_peer = PeerId::random();
        let trusted_sock = SocketAddr::new(IpAddr::V4(Ipv4Addr::new(127, 0, 1, 2)), 8008);
        let config = PeersConfig::test()
            .with_trusted_nodes(HashSet::from([NodeRecord {
                address: IpAddr::V4(Ipv4Addr::new(127, 0, 1, 2)),
                tcp_port: 8008,
                udp_port: 8008,
                id: trusted_peer,
            }]))
            .with_trusted_nodes_only(true);
        let mut peers = PeersManager::new(config);

        let basic_peer = PeerId::random();
        let basic_sock = SocketAddr::new(IpAddr::V4(Ipv4Addr::new(127, 0, 1, 2)), 8009);
        peers.add_peer(basic_peer, basic_sock, None);

        match event!(peers) {
            PeerAction::PeerAdded(peer_id) => {
                assert_eq!(peer_id, basic_peer);
            }
            _ => unreachable!(),
        }
        match event!(peers) {
            PeerAction::Connect { peer_id, remote_addr } => {
                assert_eq!(peer_id, trusted_peer);
                assert_eq!(remote_addr, trusted_sock);
            }
            _ => unreachable!(),
        }
        poll_fn(|cx| {
            assert!(peers.poll(cx).is_pending());
            Poll::Ready(())
        })
        .await;
    }

    #[tokio::test]
    async fn test_incoming_with_trusted_nodes_only() {
        let trusted_peer = PeerId::random();
        let config = PeersConfig::test()
            .with_trusted_nodes(HashSet::from([NodeRecord {
                address: IpAddr::V4(Ipv4Addr::new(127, 0, 1, 2)),
                tcp_port: 8008,
                udp_port: 8008,
                id: trusted_peer,
            }]))
            .with_trusted_nodes_only(true);
        let mut peers = PeersManager::new(config);

        let basic_peer = PeerId::random();
        let basic_sock = SocketAddr::new(IpAddr::V4(Ipv4Addr::new(127, 0, 1, 2)), 8009);
        assert!(peers.on_incoming_pending_session(basic_sock.ip()).is_ok());
        // non-trusted nodes should also increase pending_in
        assert_eq!(peers.connection_info.num_pending_in, 1);
        peers.on_incoming_session_established(basic_peer, basic_sock);
        // after the connection is established, the peer should be removed, the num_pending_in
        // should be decreased, and the num_inbound mut not be increased
        assert_eq!(peers.connection_info.num_pending_in, 0);
        assert_eq!(peers.connection_info.num_inbound, 0);

        let Some(PeerAction::DisconnectUntrustedIncoming { peer_id }) =
            peers.queued_actions.pop_front()
        else {
            panic!()
        };
        assert_eq!(basic_peer, peer_id);
        assert!(!peers.peers.contains_key(&basic_peer));
    }

    #[tokio::test]
    async fn test_incoming_without_trusted_nodes_only() {
        let trusted_peer = PeerId::random();
        let config = PeersConfig::test()
            .with_trusted_nodes(HashSet::from([NodeRecord {
                address: IpAddr::V4(Ipv4Addr::new(127, 0, 1, 2)),
                tcp_port: 8008,
                udp_port: 8008,
                id: trusted_peer,
            }]))
            .with_trusted_nodes_only(false);
        let mut peers = PeersManager::new(config);

        let basic_peer = PeerId::random();
        let basic_sock = SocketAddr::new(IpAddr::V4(Ipv4Addr::new(127, 0, 1, 2)), 8009);
        assert!(peers.on_incoming_pending_session(basic_sock.ip()).is_ok());

        // non-trusted nodes should also increase pending_in
        assert_eq!(peers.connection_info.num_pending_in, 1);
        peers.on_incoming_session_established(basic_peer, basic_sock);
        // after the connection is established, the peer should be removed, the num_pending_in
        // should be decreased, and the num_inbound must be increased
        assert_eq!(peers.connection_info.num_pending_in, 0);
        assert_eq!(peers.connection_info.num_inbound, 1);
        assert!(peers.peers.contains_key(&basic_peer));
    }

    #[tokio::test]
    async fn test_tick() {
        let ip = IpAddr::V4(Ipv4Addr::new(127, 0, 1, 2));
        let socket_addr = SocketAddr::new(ip, 8008);
        let config = PeersConfig::test();
        let mut peer_manager = PeersManager::new(config);
        let peer_id = PeerId::random();
        peer_manager.add_peer(peer_id, socket_addr, None);

        tokio::time::sleep(Duration::from_secs(1)).await;
        peer_manager.tick();

        // still unconnected
        assert_eq!(peer_manager.peers.get_mut(&peer_id).unwrap().reputation, DEFAULT_REPUTATION);

        // mark as connected
        peer_manager.peers.get_mut(&peer_id).unwrap().state = PeerConnectionState::Out;

        tokio::time::sleep(Duration::from_secs(1)).await;
        peer_manager.tick();

        // still at default reputation
        assert_eq!(peer_manager.peers.get_mut(&peer_id).unwrap().reputation, DEFAULT_REPUTATION);

        peer_manager.peers.get_mut(&peer_id).unwrap().reputation -= 1;

        tokio::time::sleep(Duration::from_secs(1)).await;
        peer_manager.tick();

        // tick applied
        assert!(peer_manager.peers.get_mut(&peer_id).unwrap().reputation >= DEFAULT_REPUTATION);
    }

    #[tokio::test]
    async fn test_remove_incoming_after_disconnect() {
        let peer_id = PeerId::random();
        let addr = SocketAddr::new(IpAddr::V4(Ipv4Addr::new(127, 0, 1, 2)), 8009);
        let mut peers = PeersManager::default();

        peers.on_incoming_pending_session(addr.ip()).unwrap();
        peers.on_incoming_session_established(peer_id, addr);
        let peer = peers.peers.get(&peer_id).unwrap();
        assert_eq!(peer.state, PeerConnectionState::In);
        assert!(peer.remove_after_disconnect);

        peers.on_active_session_gracefully_closed(peer_id);
        assert!(!peers.peers.contains_key(&peer_id))
    }

    #[tokio::test]
    async fn test_keep_incoming_after_disconnect_if_discovered() {
        let peer_id = PeerId::random();
        let addr = SocketAddr::new(IpAddr::V4(Ipv4Addr::new(127, 0, 1, 2)), 8009);
        let mut peers = PeersManager::default();

        peers.on_incoming_pending_session(addr.ip()).unwrap();
        peers.on_incoming_session_established(peer_id, addr);
        let peer = peers.peers.get(&peer_id).unwrap();
        assert_eq!(peer.state, PeerConnectionState::In);
        assert!(peer.remove_after_disconnect);

        // trigger discovery manually while the peer is still connected
        peers.add_peer(peer_id, addr, None);

        peers.on_active_session_gracefully_closed(peer_id);

        let peer = peers.peers.get(&peer_id).unwrap();
        assert_eq!(peer.state, PeerConnectionState::Idle);
        assert!(!peer.remove_after_disconnect);
    }

    #[tokio::test]
    async fn test_incoming_outgoing_already_connected() {
        let peer_id = PeerId::random();
        let addr = SocketAddr::new(IpAddr::V4(Ipv4Addr::new(127, 0, 1, 2)), 8009);
        let mut peers = PeersManager::default();

        peers.on_incoming_pending_session(addr.ip()).unwrap();
        peers.add_peer(peer_id, addr, None);

        match event!(peers) {
            PeerAction::PeerAdded(_) => {}
            _ => unreachable!(),
        }

        match event!(peers) {
            PeerAction::Connect { .. } => {}
            _ => unreachable!(),
        }

        peers.on_incoming_session_established(peer_id, addr);
        peers.on_already_connected(Direction::Outgoing(peer_id));
        assert_eq!(peers.peers.get(&peer_id).unwrap().state, PeerConnectionState::In);
        assert_eq!(peers.connection_info.num_inbound, 1);
        assert_eq!(peers.connection_info.num_pending_out, 0);
        assert_eq!(peers.connection_info.num_pending_in, 0);
        assert_eq!(peers.connection_info.num_outbound, 0);
    }

    #[tokio::test]
    async fn test_already_connected_incoming_outgoing_connection_error() {
        let peer_id = PeerId::random();
        let addr = SocketAddr::new(IpAddr::V4(Ipv4Addr::new(127, 0, 1, 2)), 8009);
        let mut peers = PeersManager::default();

        peers.on_incoming_pending_session(addr.ip()).unwrap();
        peers.add_peer(peer_id, addr, None);

        match event!(peers) {
            PeerAction::PeerAdded(_) => {}
            _ => unreachable!(),
        }

        match event!(peers) {
            PeerAction::Connect { .. } => {}
            _ => unreachable!(),
        }

        peers.on_incoming_session_established(peer_id, addr);

        peers.on_outgoing_connection_failure(
            &addr,
            &peer_id,
            &io::Error::new(io::ErrorKind::ConnectionRefused, ""),
        );
        assert_eq!(peers.peers.get(&peer_id).unwrap().state, PeerConnectionState::In);
        assert_eq!(peers.connection_info.num_inbound, 1);
        assert_eq!(peers.connection_info.num_pending_out, 0);
        assert_eq!(peers.connection_info.num_pending_in, 0);
        assert_eq!(peers.connection_info.num_outbound, 0);
    }

    #[tokio::test]
    async fn test_max_concurrent_dials() {
        let config = PeersConfig::default();
        let mut peer_manager = PeersManager::new(config);
        let ip = IpAddr::V4(Ipv4Addr::new(127, 0, 1, 2));
        let socket_addr = SocketAddr::new(ip, 8008);
        for _ in 0..peer_manager.connection_info.max_concurrent_outbound_dials * 2 {
            peer_manager.add_peer(PeerId::random(), socket_addr, None);
        }

        peer_manager.fill_outbound_slots();
        let dials = peer_manager
            .queued_actions
            .iter()
            .filter(|ev| matches!(ev, PeerAction::Connect { .. }))
            .count();
        assert_eq!(dials, peer_manager.connection_info.max_concurrent_outbound_dials);
    }

    #[tokio::test]
    async fn test_max_num_of_pending_dials() {
        let config = PeersConfig::default();
        let mut peer_manager = PeersManager::new(config);
        let ip = IpAddr::V4(Ipv4Addr::new(127, 0, 1, 2));
        let socket_addr = SocketAddr::new(ip, 8008);

        // add more peers than allowed
        for _ in 0..peer_manager.connection_info.max_concurrent_outbound_dials * 2 {
            peer_manager.add_peer(PeerId::random(), socket_addr, None);
        }

        for _ in 0..peer_manager.connection_info.max_concurrent_outbound_dials * 2 {
            match event!(peer_manager) {
                PeerAction::PeerAdded(_) => {}
                _ => unreachable!(),
            }
        }

        for _ in 0..peer_manager.connection_info.max_concurrent_outbound_dials {
            match event!(peer_manager) {
                PeerAction::Connect { .. } => {}
                _ => unreachable!(),
            }
        }

        // generate 'Connect' actions
        peer_manager.fill_outbound_slots();

        // all dialed connections should be in 'PendingOut' state
        let dials = peer_manager.connection_info.num_pending_out;
        assert_eq!(dials, peer_manager.connection_info.max_concurrent_outbound_dials);

        let num_pendingout_states = peer_manager
            .peers
            .iter()
            .filter(|(_, peer)| peer.state == PeerConnectionState::PendingOut)
            .map(|(peer_id, _)| *peer_id)
            .collect::<Vec<PeerId>>();
        assert_eq!(
            num_pendingout_states.len(),
            peer_manager.connection_info.max_concurrent_outbound_dials
        );

        // establish dialed connections
        for peer_id in num_pendingout_states.iter() {
            peer_manager.on_active_outgoing_established(*peer_id);
        }

        // all dialed connections should now be in 'Out' state
        for peer_id in num_pendingout_states.iter() {
            assert_eq!(peer_manager.peers.get(peer_id).unwrap().state, PeerConnectionState::Out);
        }

        // no more pending outbound connections
        assert_eq!(peer_manager.connection_info.num_pending_out, 0);
    }
}<|MERGE_RESOLUTION|>--- conflicted
+++ resolved
@@ -236,16 +236,11 @@
         if self.ban_list.is_banned_ip(&addr) {
             return Err(InboundConnectionError::IpBanned);
         }
-<<<<<<< HEAD
-        if !self.connection_info.has_in_capacity() {
-            return Err(InboundConnectionError::ExceedsLimit(self.connection_info.max_inbound));
-=======
 
         if self.connection_info.max_inbound == 0 && self.trusted_peer_ids.is_empty() {
             // if we don't have any inbound slots and no trusted peers, we don't accept any new
             // connections
-            return Err(InboundConnectionError::ExceedsCapacity)
->>>>>>> c04dbe6e
+            return Err(InboundConnectionError::ExceedsCapacity);
         }
 
         self.connection_info.inc_pending_in();
@@ -301,7 +296,7 @@
         let mut is_trusted = self.trusted_peer_ids.contains(&peer_id);
         if self.trusted_nodes_only && !is_trusted {
             self.queued_actions.push_back(PeerAction::DisconnectUntrustedIncoming { peer_id });
-            return
+            return;
         }
 
         // start a new tick, so the peer is not immediately rewarded for the time since last tick
@@ -434,12 +429,12 @@
                     // exempt trusted peers from reputation slashing for
                     if matches!(
                         rep,
-                        ReputationChangeKind::Dropped |
-                            ReputationChangeKind::BadAnnouncement |
-                            ReputationChangeKind::Timeout |
-                            ReputationChangeKind::AlreadySeenTransaction
+                        ReputationChangeKind::Dropped
+                            | ReputationChangeKind::BadAnnouncement
+                            | ReputationChangeKind::Timeout
+                            | ReputationChangeKind::AlreadySeenTransaction
                     ) {
-                        return
+                        return;
                     }
 
                     // also be less strict with the reputation slashing for trusted peers
@@ -475,11 +470,6 @@
         if let Some(peer) = self.peers.get_mut(peer_id) {
             self.connection_info.decr_state(peer.state);
             peer.state = PeerConnectionState::Idle;
-<<<<<<< HEAD
-        } else {
-            return;
-=======
->>>>>>> c04dbe6e
         }
     }
 
@@ -555,7 +545,7 @@
         if let Some(peer) = self.peers.get(peer_id) {
             if peer.state.is_incoming() {
                 // we already have an active connection to the peer, so we can ignore this error
-                return
+                return;
             }
         }
 
@@ -779,17 +769,10 @@
     /// Returns `None` if no peer is available.
     fn best_unconnected(&mut self) -> Option<(PeerId, &mut Peer)> {
         let mut unconnected = self.peers.iter_mut().filter(|(_, peer)| {
-<<<<<<< HEAD
             !peer.is_backed_off()
                 && !peer.is_banned()
                 && peer.state.is_unconnected()
-                && (!self.connect_trusted_nodes_only || peer.is_trusted())
-=======
-            !peer.is_backed_off() &&
-                !peer.is_banned() &&
-                peer.state.is_unconnected() &&
-                (!self.trusted_nodes_only || peer.is_trusted())
->>>>>>> c04dbe6e
+                && (!self.trusted_nodes_only || peer.is_trusted())
         });
 
         // keep track of the best peer, if there's one
@@ -834,14 +817,6 @@
                     _ => break,
                 };
 
-<<<<<<< HEAD
-                // If best peer does not meet reputation threshold exit immediately.
-                if peer.is_banned() {
-                    break;
-                }
-
-=======
->>>>>>> c04dbe6e
                 trace!(target: "net::peers", ?peer_id, addr=?peer.addr, "schedule outbound connection");
 
                 peer.state = PeerConnectionState::PendingOut;
@@ -851,14 +826,6 @@
             self.connection_info.inc_pending_out();
 
             self.queued_actions.push_back(action);
-<<<<<<< HEAD
-
-            new_outbound_dials += 1;
-            if new_outbound_dials > self.connection_info.max_concurrent_outbound_dials {
-                break;
-            }
-=======
->>>>>>> c04dbe6e
         }
     }
 
@@ -981,13 +948,8 @@
 impl ConnectionInfo {
     ///  Returns `true` if there's still capacity for a new outgoing connection.
     fn has_out_capacity(&self) -> bool {
-<<<<<<< HEAD
-        tracing::debug!(target: "patch", current = self.num_outbound, max = self.max_outbound, "has_out_capacity");
-        self.num_outbound < self.max_outbound
-=======
-        self.num_pending_out < self.max_concurrent_outbound_dials &&
-            self.num_outbound < self.max_outbound
->>>>>>> c04dbe6e
+        self.num_pending_out < self.max_concurrent_outbound_dials
+            && self.num_outbound < self.max_outbound
     }
 
     ///  Returns `true` if there's still capacity for a new incoming connection.
@@ -2275,7 +2237,7 @@
 
             let p = peers.peers.get(&peer).unwrap();
             if p.is_banned() {
-                break
+                break;
             }
         }
 
